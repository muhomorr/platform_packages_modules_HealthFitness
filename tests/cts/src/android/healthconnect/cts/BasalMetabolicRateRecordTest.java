--- conflicted
+++ resolved
@@ -74,14 +74,11 @@
 public class BasalMetabolicRateRecordTest {
     private static final String TAG = "BasalMetabolicRateRecordTest";
     private static final String PACKAGE_NAME = "android.healthconnect.cts";
-<<<<<<< HEAD
 
     @Rule
     public AssumptionCheckerRule mSupportedHardwareRule =
             new AssumptionCheckerRule(
                     TestUtils::isHardwareSupported, "Tests should run on supported hardware only.");
-=======
->>>>>>> e1d0299e
 
     @Before
     public void setUp() throws InterruptedException {
@@ -456,10 +453,6 @@
     public void testAggregation_BasalCaloriesBurntTotal_groupByDuration_lbmDerived()
             throws Exception {
         TestUtils.setupAggregation(PACKAGE_NAME, HealthDataCategory.BODY_MEASUREMENTS);
-<<<<<<< HEAD
-
-=======
->>>>>>> e1d0299e
         Instant now = Instant.now();
         List<Record> records =
                 List.of(
@@ -496,10 +489,6 @@
     @Test
     public void testAggregation_BasalCaloriesBurntTotal_profile_group() throws Exception {
         TestUtils.setupAggregation(PACKAGE_NAME, HealthDataCategory.BODY_MEASUREMENTS);
-<<<<<<< HEAD
-
-=======
->>>>>>> e1d0299e
         Instant now = Instant.now();
         List<Record> records =
                 List.of(
@@ -759,10 +748,6 @@
     public void testAggregation_BasalCaloriesBurntTotal_groupByDuration_profileDerived()
             throws Exception {
         TestUtils.setupAggregation(PACKAGE_NAME, HealthDataCategory.BODY_MEASUREMENTS);
-<<<<<<< HEAD
-
-=======
->>>>>>> e1d0299e
         Instant now = Instant.now();
         List<Record> records =
                 List.of(
@@ -800,10 +785,6 @@
     @Test
     public void testAggregation_BasalCaloriesBurntTotal() throws Exception {
         TestUtils.setupAggregation(PACKAGE_NAME, HealthDataCategory.BODY_MEASUREMENTS);
-<<<<<<< HEAD
-
-=======
->>>>>>> e1d0299e
         List<Record> records =
                 Arrays.asList(
                         getBasalMetabolicRateRecord(30.0, Instant.now().minus(3, ChronoUnit.DAYS)),
@@ -853,10 +834,6 @@
     @Test
     public void testAggregation_BasalCaloriesBurntTotal_groupDuration() throws Exception {
         TestUtils.setupAggregation(PACKAGE_NAME, HealthDataCategory.BODY_MEASUREMENTS);
-<<<<<<< HEAD
-
-=======
->>>>>>> e1d0299e
         Instant now = Instant.now();
         List<Record> records =
                 List.of(
@@ -903,10 +880,6 @@
     public void testAggregation_BasalCaloriesBurntTotal_groupDurationLocalFilter()
             throws Exception {
         TestUtils.setupAggregation(PACKAGE_NAME, HealthDataCategory.BODY_MEASUREMENTS);
-<<<<<<< HEAD
-
-=======
->>>>>>> e1d0299e
         Instant now = Instant.now();
         ZoneOffset offset = ZoneOffset.MIN;
         LocalDateTime nowLocal = LocalDateTime.ofInstant(now, offset);
@@ -948,10 +921,6 @@
     @Test
     public void testAggregation_BasalCaloriesBurntTotal_group() throws Exception {
         TestUtils.setupAggregation(PACKAGE_NAME, HealthDataCategory.BODY_MEASUREMENTS);
-<<<<<<< HEAD
-
-=======
->>>>>>> e1d0299e
         Instant now = Instant.now();
         List<Record> records =
                 List.of(
@@ -985,10 +954,6 @@
     @Test
     public void testAggregation_BasalCaloriesBurntTotal_profile() throws Exception {
         TestUtils.setupAggregation(PACKAGE_NAME, HealthDataCategory.BODY_MEASUREMENTS);
-<<<<<<< HEAD
-
-=======
->>>>>>> e1d0299e
         List<Record> records =
                 List.of(
                         HeightRecordTest.getBaseHeightRecord(
