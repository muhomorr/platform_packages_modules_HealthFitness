/*
 * Copyright (C) 2022 The Android Open Source Project
 *
 * Licensed under the Apache License, Version 2.0 (the "License");
 * you may not use this file except in compliance with the License.
 * You may obtain a copy of the License at
 *
 *      http://www.apache.org/licenses/LICENSE-2.0
 *
 * Unless required by applicable law or agreed to in writing, software
 * distributed under the License is distributed on an "AS IS" BASIS,
 * WITHOUT WARRANTIES OR CONDITIONS OF ANY KIND, either express or implied.
 * See the License for the specific language governing permissions and
 * limitations under the License.
 */

package android.healthconnect.cts;

import static android.health.connect.HealthConnectException.ERROR_INVALID_ARGUMENT;
import static android.health.connect.datatypes.StepsRecord.STEPS_COUNT_TOTAL;
import static android.healthconnect.cts.utils.TestUtils.readRecordsWithPagination;

import static com.google.common.truth.Truth.assertThat;

import static org.junit.Assert.assertThrows;

import static java.time.ZoneOffset.UTC;
import static java.time.temporal.ChronoUnit.DAYS;
import static java.time.temporal.ChronoUnit.HOURS;

import android.content.Context;
import android.health.connect.AggregateRecordsGroupedByDurationResponse;
import android.health.connect.AggregateRecordsGroupedByPeriodResponse;
import android.health.connect.AggregateRecordsRequest;
import android.health.connect.AggregateRecordsResponse;
import android.health.connect.DeleteUsingFiltersRequest;
import android.health.connect.HealthConnectException;
import android.health.connect.HealthDataCategory;
import android.health.connect.LocalTimeRangeFilter;
import android.health.connect.ReadRecordsRequestUsingFilters;
import android.health.connect.ReadRecordsRequestUsingIds;
import android.health.connect.ReadRecordsResponse;
import android.health.connect.RecordIdFilter;
import android.health.connect.TimeInstantRangeFilter;
import android.health.connect.changelog.ChangeLogTokenRequest;
import android.health.connect.changelog.ChangeLogTokenResponse;
import android.health.connect.changelog.ChangeLogsRequest;
import android.health.connect.changelog.ChangeLogsResponse;
import android.health.connect.datatypes.DataOrigin;
import android.health.connect.datatypes.Metadata;
import android.health.connect.datatypes.Record;
import android.health.connect.datatypes.StepsRecord;
import android.healthconnect.cts.utils.AssumptionCheckerRule;
import android.healthconnect.cts.utils.TestUtils;
import android.platform.test.annotations.AppModeFull;

import androidx.test.core.app.ApplicationProvider;
import androidx.test.runner.AndroidJUnit4;

import org.junit.After;
import org.junit.Assert;
import org.junit.Before;
import org.junit.Rule;
import org.junit.Test;
import org.junit.runner.RunWith;

import java.time.Duration;
import java.time.Instant;
import java.time.LocalDateTime;
import java.time.Period;
import java.time.ZoneOffset;
import java.time.temporal.ChronoUnit;
import java.util.ArrayList;
import java.util.Arrays;
import java.util.Collections;
import java.util.List;
import java.util.Set;
import java.util.UUID;

@AppModeFull(reason = "HealthConnectManager is not accessible to instant apps")
@RunWith(AndroidJUnit4.class)
public class StepsRecordTest {
    private static final String TAG = "StepsRecordTest";
    private static final String PACKAGE_NAME = "android.healthconnect.cts";
<<<<<<< HEAD

    @Rule
    public AssumptionCheckerRule mSupportedHardwareRule =
            new AssumptionCheckerRule(
                    TestUtils::isHardwareSupported, "Tests should run on supported hardware only.");
=======
>>>>>>> e1d0299e

    @Before
    public void setUp() throws InterruptedException {
        TestUtils.deleteAllStagedRemoteData();
    }

    @After
    public void tearDown() throws InterruptedException {
        TestUtils.verifyDeleteRecords(
                StepsRecord.class,
                new TimeInstantRangeFilter.Builder()
                        .setStartTime(Instant.EPOCH)
                        .setEndTime(Instant.now().plus(1, ChronoUnit.DAYS))
                        .build());
        TestUtils.deleteAllStagedRemoteData();
    }

    @Test
    public void testInsertStepsRecord() throws InterruptedException {
        List<Record> records = List.of(getBaseStepsRecord(), TestUtils.getCompleteStepsRecord());
        TestUtils.insertRecords(records);
    }

    @Test
    public void testUpdateStepsRecordToDuplicate() throws InterruptedException {
        List<Record> records = List.of(getBaseStepsRecord(), getStepsRecord_minusDays(1));
        records = TestUtils.insertRecords(records);

        try {
            TestUtils.updateRecords(
                    Collections.singletonList(
                            getStepsRecordDuplicateEntry(
                                    (StepsRecord) records.get(1), (StepsRecord) records.get(0))));
            Assert.fail();
        } catch (HealthConnectException healthConnectException) {
            assertThat(healthConnectException.getErrorCode()).isEqualTo(ERROR_INVALID_ARGUMENT);
            assertThat(healthConnectException.getMessage())
                    .contains(records.get(0).getMetadata().getId());
            assertThat(healthConnectException.getMessage())
                    .contains(records.get(1).getMetadata().getId());
        }
    }

    @Test
    public void testReadStepsRecord_usingIds() throws InterruptedException {
        List<Record> recordList =
                Arrays.asList(
                        TestUtils.getCompleteStepsRecord(), TestUtils.getCompleteStepsRecord());
        List<Record> insertedRecords = TestUtils.insertRecords(recordList);
        readStepsRecordUsingIds(insertedRecords);
    }

    @Test
    public void testReadStepsRecord_invalidIds() throws InterruptedException {
        ReadRecordsRequestUsingIds<StepsRecord> request =
                new ReadRecordsRequestUsingIds.Builder<>(StepsRecord.class)
                        .addId(UUID.randomUUID().toString())
                        .build();
        assertThat(request.getRecordType()).isEqualTo(StepsRecord.class);
        assertThat(request.getRecordIdFilters()).isNotNull();
        List<StepsRecord> result = TestUtils.readRecords(request);
        assertThat(result.size()).isEqualTo(0);
    }

    @Test
    public void testReadStepsRecord_usingClientRecordIds() throws InterruptedException {
        List<Record> recordList =
                Arrays.asList(
                        TestUtils.getCompleteStepsRecord(), TestUtils.getCompleteStepsRecord());
        List<Record> insertedRecords = TestUtils.insertRecords(recordList);
        readStepsRecordUsingClientId(insertedRecords);
    }

    @Test
    public void testReadStepsRecord_invalidClientRecordIds() throws InterruptedException {
        ReadRecordsRequestUsingIds<StepsRecord> request =
                new ReadRecordsRequestUsingIds.Builder<>(StepsRecord.class)
                        .addClientRecordId("abc")
                        .build();
        List<StepsRecord> result = TestUtils.readRecords(request);
        assertThat(result.size()).isEqualTo(0);
    }

    @Test
    public void testReadStepsRecordUsingFilters_default() throws InterruptedException {
        List<StepsRecord> oldStepsRecords =
                TestUtils.readRecords(
                        new ReadRecordsRequestUsingFilters.Builder<>(StepsRecord.class)
                                .setAscending(true)
                                .build());
        StepsRecord testRecord = TestUtils.getCompleteStepsRecord();
        TestUtils.insertRecords(Collections.singletonList(testRecord));
        List<StepsRecord> newStepsRecords =
                TestUtils.readRecords(
                        new ReadRecordsRequestUsingFilters.Builder<>(StepsRecord.class)
                                .setAscending(true)
                                .build());
        assertThat(newStepsRecords.size()).isEqualTo(oldStepsRecords.size() + 1);
        assertThat(newStepsRecords.get(newStepsRecords.size() - 1).equals(testRecord)).isTrue();
    }

    @Test
    public void testReadStepsRecordUsingFilters_timeFilter() throws InterruptedException {
        TimeInstantRangeFilter filter =
                new TimeInstantRangeFilter.Builder()
                        .setStartTime(Instant.now())
                        .setEndTime(Instant.now().plusMillis(3000))
                        .build();
        StepsRecord testRecord = TestUtils.getCompleteStepsRecord();
        TestUtils.insertRecords(Collections.singletonList(testRecord));
        List<StepsRecord> newStepsRecords =
                TestUtils.readRecords(
                        new ReadRecordsRequestUsingFilters.Builder<>(StepsRecord.class)
                                .setTimeRangeFilter(filter)
                                .build());
        assertThat(newStepsRecords.size()).isEqualTo(1);
        assertThat(newStepsRecords.get(newStepsRecords.size() - 1).equals(testRecord)).isTrue();
    }

    static StepsRecord getBaseStepsRecord(Instant time, ZoneOffset zoneOffset, int value) {
        return new StepsRecord.Builder(
                        new Metadata.Builder().build(),
                        time,
                        time.plus(1, ChronoUnit.SECONDS),
                        value)
                .setStartZoneOffset(zoneOffset)
                .setEndZoneOffset(zoneOffset)
                .build();
    }

    @Test
    public void testReadStepsRecordUsingFilters_dataFilter_correct() throws InterruptedException {
        Context context = ApplicationProvider.getApplicationContext();
        List<StepsRecord> oldStepsRecords =
                TestUtils.readRecords(
                        new ReadRecordsRequestUsingFilters.Builder<>(StepsRecord.class)
                                .addDataOrigins(
                                        new DataOrigin.Builder()
                                                .setPackageName(context.getPackageName())
                                                .build())
                                .build());
        StepsRecord testRecord = TestUtils.getCompleteStepsRecord();
        TestUtils.insertRecords(Collections.singletonList(testRecord));
        List<StepsRecord> newStepsRecords =
                TestUtils.readRecords(
                        new ReadRecordsRequestUsingFilters.Builder<>(StepsRecord.class)
                                .addDataOrigins(
                                        new DataOrigin.Builder()
                                                .setPackageName(context.getPackageName())
                                                .build())
                                .build());
        assertThat(newStepsRecords.size() - oldStepsRecords.size()).isEqualTo(1);
        StepsRecord newRecord = newStepsRecords.get(newStepsRecords.size() - 1);
        assertThat(newRecord.equals(testRecord)).isTrue();
    }

    @Test
    public void testReadStepsRecordUsingFilters_dataFilter_incorrect() throws InterruptedException {
        TestUtils.insertRecords(Collections.singletonList(TestUtils.getCompleteStepsRecord()));
        ReadRecordsRequestUsingFilters<StepsRecord> requestUsingFilters =
                new ReadRecordsRequestUsingFilters.Builder<>(StepsRecord.class)
                        .addDataOrigins(new DataOrigin.Builder().setPackageName("abc").build())
                        .setAscending(false)
                        .build();
        assertThat(requestUsingFilters.getDataOrigins()).isNotNull();
        assertThat(requestUsingFilters.isAscending()).isFalse();
        List<StepsRecord> newStepsRecords = TestUtils.readRecords(requestUsingFilters);
        assertThat(newStepsRecords.size()).isEqualTo(0);
    }

    @Test
    public void testReadStepsRecordUsingFilters_withPageSize() throws InterruptedException {
        List<Record> recordList =
                Arrays.asList(getStepsRecord_minusDays(1), getStepsRecord_minusDays(2));
        TestUtils.insertRecords(recordList);
        ReadRecordsResponse<StepsRecord> response =
                readRecordsWithPagination(
                        new ReadRecordsRequestUsingFilters.Builder<>(StepsRecord.class)
                                .setPageSize(1)
                                .build());
        assertThat(response.getRecords()).hasSize(1);
    }

    @Test
    public void testReadStepsRecordUsingFilters_timeFilterLocal() throws InterruptedException {
        LocalDateTime recordTime = LocalDateTime.now(ZoneOffset.MIN);
        LocalTimeRangeFilter filter =
                new LocalTimeRangeFilter.Builder()
                        .setStartTime(recordTime.minus(1, ChronoUnit.SECONDS))
                        .setEndTime(recordTime.plus(1, ChronoUnit.SECONDS))
                        .build();
        StepsRecord testRecord =
                getBaseStepsRecord(recordTime.toInstant(ZoneOffset.MIN), ZoneOffset.MIN, 50);
        TestUtils.insertRecords(Collections.singletonList(testRecord));
        List<StepsRecord> newStepsRecords =
                TestUtils.readRecords(
                        new ReadRecordsRequestUsingFilters.Builder<>(StepsRecord.class)
                                .setTimeRangeFilter(filter)
                                .build());
        assertThat(newStepsRecords.size()).isEqualTo(1);
        StepsRecord stepsRecord = newStepsRecords.get(newStepsRecords.size() - 1);
        assertThat(stepsRecord.getCount()).isEqualTo(50);
        assertThat(stepsRecord.getStartZoneOffset()).isEqualTo(ZoneOffset.MIN);
        assertThat(stepsRecord.getEndZoneOffset()).isEqualTo(ZoneOffset.MIN);

        TimeInstantRangeFilter timeInstantRangeFilter =
                new TimeInstantRangeFilter.Builder()
                        .setStartTime(
                                recordTime.minus(1, ChronoUnit.SECONDS).toInstant(ZoneOffset.MIN))
                        .setEndTime(
                                recordTime.plus(1, ChronoUnit.SECONDS).toInstant(ZoneOffset.MIN))
                        .build();

        newStepsRecords =
                TestUtils.readRecords(
                        new ReadRecordsRequestUsingFilters.Builder<>(StepsRecord.class)
                                .setTimeRangeFilter(timeInstantRangeFilter)
                                .build());
        stepsRecord = newStepsRecords.get(newStepsRecords.size() - 1);
        assertThat(newStepsRecords.size()).isEqualTo(1);
        assertThat(stepsRecord.getCount()).isEqualTo(50);
        assertThat(stepsRecord.getStartZoneOffset()).isEqualTo(ZoneOffset.MIN);
        assertThat(stepsRecord.getEndZoneOffset()).isEqualTo(ZoneOffset.MIN);
    }

    @Test
    public void testReadStepsRecordUsingFilters_withPageToken() throws InterruptedException {
        List<Record> recordList =
                Arrays.asList(
                        getStepsRecord_minusDays(1),
                        getStepsRecord_minusDays(2),
                        getStepsRecord_minusDays(3),
                        getStepsRecord_minusDays(4));
        TestUtils.insertRecords(recordList);
        ReadRecordsRequestUsingFilters<StepsRecord> requestUsingFilters =
                new ReadRecordsRequestUsingFilters.Builder<>(StepsRecord.class)
                        .setPageSize(1)
                        .setAscending(true)
                        .build();
        assertThat(requestUsingFilters.isAscending()).isTrue();
        assertThat(requestUsingFilters.getPageSize()).isEqualTo(1);
        assertThat(requestUsingFilters.getTimeRangeFilter()).isNull();
        ReadRecordsResponse<StepsRecord> oldStepsRecord =
                readRecordsWithPagination(requestUsingFilters);
        assertThat(oldStepsRecord.getRecords()).hasSize(1);
        ReadRecordsRequestUsingFilters<StepsRecord> requestUsingFiltersNew =
                new ReadRecordsRequestUsingFilters.Builder<>(StepsRecord.class)
                        .setPageSize(1)
                        .setPageToken(oldStepsRecord.getNextPageToken())
                        .build();
        assertThat(requestUsingFiltersNew.getPageSize()).isEqualTo(1);
        assertThat(requestUsingFiltersNew.getPageToken())
                .isEqualTo(oldStepsRecord.getNextPageToken());
        assertThat(requestUsingFiltersNew.getTimeRangeFilter()).isNull();
        ReadRecordsResponse<StepsRecord> newStepsRecords =
                readRecordsWithPagination(requestUsingFiltersNew);
        assertThat(newStepsRecords.getRecords()).hasSize(1);
    }

    @Test
    public void testReadStepsRecordUsingFilters_withPageTokenReverse() throws InterruptedException {
        List<Record> recordList =
                Arrays.asList(
                        getStepsRecord_minusDays(1),
                        getStepsRecord_minusDays(2),
                        getStepsRecord_minusDays(3),
                        getStepsRecord_minusDays(4));
        TestUtils.insertRecords(recordList);
        ReadRecordsResponse<StepsRecord> page1 =
                readRecordsWithPagination(
                        new ReadRecordsRequestUsingFilters.Builder<>(StepsRecord.class)
                                .setPageSize(1)
                                .setAscending(false)
                                .build());
        assertThat(page1.getRecords()).hasSize(1);
        ReadRecordsResponse<StepsRecord> page2 =
                readRecordsWithPagination(
                        new ReadRecordsRequestUsingFilters.Builder<>(StepsRecord.class)
                                .setPageSize(1)
                                .setPageToken(page1.getNextPageToken())
                                .build());
        assertThat(page2.getRecords()).hasSize(1);
        assertThat(page2.getNextPageToken()).isNotEqualTo(page1.getNextPageToken());
    }

    @Test
    public void testStepsRecordUsingFilters_nextPageTokenEnd() throws InterruptedException {
        List<Record> recordList =
                Arrays.asList(TestUtils.getStepsRecord(), TestUtils.getStepsRecord());
        TestUtils.insertRecords(recordList);
        ReadRecordsResponse<StepsRecord> prevPage =
                readRecordsWithPagination(
                        new ReadRecordsRequestUsingFilters.Builder<>(StepsRecord.class).build());
        ReadRecordsResponse<StepsRecord> nextPage;
        while (prevPage.getNextPageToken() != -1) {
            nextPage =
                    readRecordsWithPagination(
                            new ReadRecordsRequestUsingFilters.Builder<>(StepsRecord.class)
                                    .setPageToken(prevPage.getNextPageToken())
                                    .build());
            prevPage = nextPage;
        }
        assertThat(prevPage.getNextPageToken()).isEqualTo(-1);
    }

    @Test
    public void testReadStepsRecordUsingFilters_withPageToken_NewOrder()
            throws InterruptedException {
        List<Record> recordList =
                Arrays.asList(
                        getStepsRecord_minusDays(1),
                        getStepsRecord_minusDays(2),
                        getStepsRecord_minusDays(3),
                        getStepsRecord_minusDays(4));
        TestUtils.insertRecords(recordList);
        ReadRecordsResponse<StepsRecord> oldStepsRecord =
                readRecordsWithPagination(
                        new ReadRecordsRequestUsingFilters.Builder<>(StepsRecord.class)
                                .setPageSize(1)
                                .setAscending(false)
                                .build());
        assertThat(oldStepsRecord.getRecords()).hasSize(1);
        try {
            ReadRecordsRequestUsingFilters<StepsRecord> requestUsingFilters =
                    new ReadRecordsRequestUsingFilters.Builder<>(StepsRecord.class)
                            .setPageSize(1)
                            .setPageToken(oldStepsRecord.getNextPageToken())
                            .setAscending(true)
                            .build();
            readRecordsWithPagination(requestUsingFilters);
            Assert.fail(
                    "IllegalStateException  expected when both page token and page order is set");
        } catch (Exception exception) {
            assertThat(exception).isInstanceOf(IllegalStateException.class);
        }
    }

    @Test
    public void testReadStepsRecordUsingFilters_withPageToken_SameOrder()
            throws InterruptedException {
        List<Record> recordList =
                Arrays.asList(
                        getStepsRecord_minusDays(1),
                        getStepsRecord_minusDays(2),
                        getStepsRecord_minusDays(3),
                        getStepsRecord_minusDays(4));
        TestUtils.insertRecords(recordList);
        ReadRecordsResponse<StepsRecord> oldStepsRecord =
                readRecordsWithPagination(
                        new ReadRecordsRequestUsingFilters.Builder<>(StepsRecord.class)
                                .setPageSize(1)
                                .setAscending(false)
                                .build());
        assertThat(oldStepsRecord.getRecords()).hasSize(1);
        try {
            ReadRecordsRequestUsingFilters<StepsRecord> requestUsingFilters =
                    new ReadRecordsRequestUsingFilters.Builder<>(StepsRecord.class)
                            .setPageSize(1)
                            .setPageToken(oldStepsRecord.getNextPageToken())
                            .setAscending(false)
                            .build();
            readRecordsWithPagination(requestUsingFilters);
            Assert.fail(
                    "IllegalStateException  expected when both page token and page order is set");
        } catch (Exception exception) {
            assertThat(exception).isInstanceOf(IllegalStateException.class);
        }
    }

    @Test
    public void testDeleteStepsRecord_no_filters() throws InterruptedException {
        String id = TestUtils.insertRecordAndGetId(TestUtils.getCompleteStepsRecord());
        TestUtils.verifyDeleteRecords(new DeleteUsingFiltersRequest.Builder().build());
        TestUtils.assertRecordNotFound(id, StepsRecord.class);
    }

    @Test
    public void testDeleteStepsRecord_time_filters() throws InterruptedException {
        TimeInstantRangeFilter timeRangeFilter =
                new TimeInstantRangeFilter.Builder()
                        .setStartTime(Instant.now())
                        .setEndTime(Instant.now().plusMillis(1000))
                        .build();
        String id = TestUtils.insertRecordAndGetId(TestUtils.getCompleteStepsRecord());
        TestUtils.verifyDeleteRecords(
                new DeleteUsingFiltersRequest.Builder()
                        .addRecordType(StepsRecord.class)
                        .setTimeRangeFilter(timeRangeFilter)
                        .build());
        TestUtils.assertRecordNotFound(id, StepsRecord.class);
    }

    @Test
    public void testReadStepsRecordUsingFiltersLocal_withPageSize() throws InterruptedException {
        LocalDateTime recordTime = LocalDateTime.now(ZoneOffset.MIN).minus(10, ChronoUnit.SECONDS);
        LocalTimeRangeFilter filter =
                new LocalTimeRangeFilter.Builder()
                        .setStartTime(recordTime.minus(2, ChronoUnit.SECONDS))
                        .setEndTime(recordTime.plus(2, ChronoUnit.SECONDS))
                        .build();
        List<Record> testRecord =
                List.of(
                        getBaseStepsRecord(
                                recordTime.plus(1, ChronoUnit.SECONDS).toInstant(ZoneOffset.MIN),
                                ZoneOffset.MIN,
                                20),
                        getBaseStepsRecord(
                                recordTime.toInstant(ZoneOffset.MIN), ZoneOffset.MIN, 50),
                        getBaseStepsRecord(
                                recordTime.minus(1, ChronoUnit.SECONDS).toInstant(ZoneOffset.MIN),
                                ZoneOffset.MIN,
                                70));
        TestUtils.insertRecords(testRecord);
        ReadRecordsResponse<StepsRecord> newStepsRecords =
                readRecordsWithPagination(
                        new ReadRecordsRequestUsingFilters.Builder<>(StepsRecord.class)
                                .setTimeRangeFilter(filter)
                                .setPageSize(1)
                                .build());
        assertThat(newStepsRecords.getRecords()).hasSize(1);
        assertThat(newStepsRecords.getRecords().get(0).getCount()).isEqualTo(70);
        newStepsRecords =
                readRecordsWithPagination(
                        new ReadRecordsRequestUsingFilters.Builder<>(StepsRecord.class)
                                .setTimeRangeFilter(filter)
                                .setPageSize(1)
                                .setPageToken(newStepsRecords.getNextPageToken())
                                .build());
        assertThat(newStepsRecords.getRecords()).hasSize(1);
        assertThat(newStepsRecords.getRecords().get(0).getCount()).isEqualTo(50);
        newStepsRecords =
                readRecordsWithPagination(
                        new ReadRecordsRequestUsingFilters.Builder<>(StepsRecord.class)
                                .setTimeRangeFilter(filter)
                                .setPageSize(1)
                                .setPageToken(newStepsRecords.getNextPageToken())
                                .build());
        assertThat(newStepsRecords.getRecords()).hasSize(1);
        assertThat(newStepsRecords.getRecords().get(0).getCount()).isEqualTo(20);
        assertThat(newStepsRecords.getNextPageToken()).isEqualTo(-1);
    }

    @Test
    public void testDeleteStepsRecord_time_filters_local() throws InterruptedException {
        LocalDateTime recordTime = LocalDateTime.now(ZoneOffset.MIN);
        LocalTimeRangeFilter timeRangeFilter =
                new LocalTimeRangeFilter.Builder()
                        .setStartTime(recordTime.minus(1, ChronoUnit.SECONDS))
                        .setEndTime(recordTime.plus(2, ChronoUnit.SECONDS))
                        .build();
        String id1 =
                TestUtils.insertRecordAndGetId(
                        getBaseStepsRecord(
                                recordTime.toInstant(ZoneOffset.MIN), ZoneOffset.MIN, 50));
        String id2 =
                TestUtils.insertRecordAndGetId(
                        getBaseStepsRecord(
                                recordTime.toInstant(ZoneOffset.MAX), ZoneOffset.MAX, 50));
        TestUtils.assertRecordFound(id1, StepsRecord.class);
        TestUtils.assertRecordFound(id2, StepsRecord.class);
        TestUtils.verifyDeleteRecords(
                new DeleteUsingFiltersRequest.Builder()
                        .addRecordType(StepsRecord.class)
                        .setTimeRangeFilter(timeRangeFilter)
                        .build());
        TestUtils.assertRecordNotFound(id1, StepsRecord.class);
        TestUtils.assertRecordNotFound(id2, StepsRecord.class);
    }

    @Test
    public void testDeleteStepsRecord_recordId_filters() throws InterruptedException {
        List<Record> records = List.of(getBaseStepsRecord(), TestUtils.getCompleteStepsRecord());
        TestUtils.insertRecords(records);

        for (Record record : records) {
            TestUtils.verifyDeleteRecords(
                    new DeleteUsingFiltersRequest.Builder()
                            .addRecordType(record.getClass())
                            .build());
            TestUtils.assertRecordNotFound(record.getMetadata().getId(), record.getClass());
        }
    }

    @Test
    public void testDeleteStepsRecord_dataOrigin_filters() throws InterruptedException {
        Context context = ApplicationProvider.getApplicationContext();
        String id = TestUtils.insertRecordAndGetId(TestUtils.getCompleteStepsRecord());
        TestUtils.verifyDeleteRecords(
                new DeleteUsingFiltersRequest.Builder()
                        .addDataOrigin(
                                new DataOrigin.Builder()
                                        .setPackageName(context.getPackageName())
                                        .build())
                        .build());
        TestUtils.assertRecordNotFound(id, StepsRecord.class);
    }

    @Test
    public void testDeleteStepsRecord_dataOrigin_filter_incorrect() throws InterruptedException {
        String id = TestUtils.insertRecordAndGetId(TestUtils.getCompleteStepsRecord());
        TestUtils.verifyDeleteRecords(
                new DeleteUsingFiltersRequest.Builder()
                        .addDataOrigin(new DataOrigin.Builder().setPackageName("abc").build())
                        .build());
        TestUtils.assertRecordFound(id, StepsRecord.class);
    }

    @Test
    public void testDeleteStepsRecord_usingIds() throws InterruptedException {
        List<Record> records = List.of(getBaseStepsRecord(), TestUtils.getCompleteStepsRecord());
        List<Record> insertedRecord = TestUtils.insertRecords(records);
        List<RecordIdFilter> recordIds = new ArrayList<>(records.size());
        for (Record record : insertedRecord) {
            recordIds.add(RecordIdFilter.fromId(record.getClass(), record.getMetadata().getId()));
        }
        for (RecordIdFilter recordIdFilter : recordIds) {
            assertThat(recordIdFilter.getClientRecordId()).isNull();
            assertThat(recordIdFilter.getId()).isNotNull();
            assertThat(recordIdFilter.getRecordType()).isEqualTo(StepsRecord.class);
        }

        TestUtils.verifyDeleteRecords(recordIds);
        for (Record record : records) {
            TestUtils.assertRecordNotFound(record.getMetadata().getId(), record.getClass());
        }
    }

    @Test
    public void testDeleteStepsRecords_usingInvalidId() throws InterruptedException {
        List<RecordIdFilter> recordIds =
                Collections.singletonList(RecordIdFilter.fromId(StepsRecord.class, "foo"));
        HealthConnectException e =
                assertThrows(
                        HealthConnectException.class,
                        () -> TestUtils.verifyDeleteRecords(recordIds));
        assertThat(e.getErrorCode()).isEqualTo(ERROR_INVALID_ARGUMENT);
    }

    @Test
    public void testDeleteStepsRecord_usingUnknownId() throws InterruptedException {
        List<RecordIdFilter> recordIds =
                Collections.singletonList(
                        RecordIdFilter.fromId(StepsRecord.class, UUID.randomUUID().toString()));
        TestUtils.verifyDeleteRecords(recordIds);
    }

    @Test
    public void testDeleteStepsRecord_usingInvalidClientIds() throws InterruptedException {
        List<Record> records = List.of(getBaseStepsRecord(), TestUtils.getCompleteStepsRecord());
        List<Record> insertedRecord = TestUtils.insertRecords(records);
        List<RecordIdFilter> recordIds = new ArrayList<>(records.size());
        for (Record record : insertedRecord) {
            recordIds.add(
                    RecordIdFilter.fromClientRecordId(
                            record.getClass(), record.getMetadata().getId()));
        }
        for (RecordIdFilter recordIdFilter : recordIds) {
            assertThat(recordIdFilter.getClientRecordId()).isNotNull();
            assertThat(recordIdFilter.getId()).isNull();
            assertThat(recordIdFilter.getRecordType()).isEqualTo(StepsRecord.class);
        }

        TestUtils.verifyDeleteRecords(recordIds);
        for (Record record : records) {
            TestUtils.assertRecordFound(record.getMetadata().getId(), record.getClass());
        }
    }

    @Test
    public void testDeleteStepsRecord_time_range() throws InterruptedException {
        TimeInstantRangeFilter timeRangeFilter =
                new TimeInstantRangeFilter.Builder()
                        .setStartTime(Instant.now())
                        .setEndTime(Instant.now().plusMillis(1000))
                        .build();
        String id = TestUtils.insertRecordAndGetId(TestUtils.getCompleteStepsRecord());
        TestUtils.verifyDeleteRecords(StepsRecord.class, timeRangeFilter);
        TestUtils.assertRecordNotFound(id, StepsRecord.class);
    }

    @Test
    public void testZoneOffsets() {
        final ZoneOffset defaultZoneOffset =
                ZoneOffset.systemDefault().getRules().getOffset(Instant.now());
        final ZoneOffset startZoneOffset = ZoneOffset.UTC;
        final ZoneOffset endZoneOffset = ZoneOffset.MAX;
        StepsRecord.Builder builder =
                new StepsRecord.Builder(
                        new Metadata.Builder().build(),
                        Instant.now(),
                        Instant.now().plusMillis(1000),
                        10);

        assertThat(builder.setStartZoneOffset(startZoneOffset).build().getStartZoneOffset())
                .isEqualTo(startZoneOffset);
        assertThat(builder.setEndZoneOffset(endZoneOffset).build().getEndZoneOffset())
                .isEqualTo(endZoneOffset);
        assertThat(builder.clearStartZoneOffset().build().getStartZoneOffset())
                .isEqualTo(defaultZoneOffset);
        assertThat(builder.clearEndZoneOffset().build().getEndZoneOffset())
                .isEqualTo(defaultZoneOffset);
    }

    private void readStepsRecordUsingClientId(List<Record> insertedRecord)
            throws InterruptedException {
        ReadRecordsRequestUsingIds.Builder<StepsRecord> request =
                new ReadRecordsRequestUsingIds.Builder<>(StepsRecord.class);
        for (Record record : insertedRecord) {
            request.addClientRecordId(record.getMetadata().getClientRecordId());
        }
        ReadRecordsRequestUsingIds<StepsRecord> readRequest = request.build();
        assertThat(readRequest.getRecordType()).isNotNull();
        assertThat(readRequest.getRecordType()).isEqualTo(StepsRecord.class);
        List<StepsRecord> result = TestUtils.readRecords(readRequest);
        assertThat(result.size()).isEqualTo(insertedRecord.size());
        assertThat(result).containsExactlyElementsIn(insertedRecord);
    }

    @Test
<<<<<<< HEAD
    public void testAggregation_stepsCountTotal() throws Exception {
=======
    public void testAggregation_StepsCountTotal() throws Exception {
>>>>>>> e1d0299e
        TestUtils.setupAggregation(PACKAGE_NAME, HealthDataCategory.ACTIVITY);
        List<Record> records =
                Arrays.asList(getStepsRecord(1000, 1, 1), getStepsRecord(1000, 2, 1));

        AggregateRecordsRequest<Long> aggregateRecordsRequest =
                new AggregateRecordsRequest.Builder<Long>(
                                new TimeInstantRangeFilter.Builder()
                                        .setStartTime(Instant.ofEpochMilli(0))
                                        .setEndTime(Instant.now().plus(1, ChronoUnit.DAYS))
                                        .build())
                        .addAggregationType(STEPS_COUNT_TOTAL)
                        .build();
        assertThat(aggregateRecordsRequest.getAggregationTypes()).isNotNull();
        assertThat(aggregateRecordsRequest.getTimeRangeFilter()).isNotNull();
        assertThat(aggregateRecordsRequest.getDataOriginsFilters()).isNotNull();
        AggregateRecordsResponse<Long> oldResponse =
                TestUtils.getAggregateResponse(aggregateRecordsRequest, records);
        List<Record> recordNew =
                Arrays.asList(getStepsRecord(1000, 3, 1), getStepsRecord(1000, 4, 1));
        AggregateRecordsResponse<Long> newResponse =
                TestUtils.getAggregateResponse(
                        new AggregateRecordsRequest.Builder<Long>(
                                        new TimeInstantRangeFilter.Builder()
                                                .setStartTime(Instant.ofEpochMilli(0))
                                                .setEndTime(Instant.now().plus(1, ChronoUnit.DAYS))
                                                .build())
                                .addAggregationType(STEPS_COUNT_TOTAL)
                                .build(),
                        recordNew);
        assertThat(newResponse.get(STEPS_COUNT_TOTAL)).isNotNull();
        assertThat(newResponse.get(STEPS_COUNT_TOTAL))
                .isEqualTo(oldResponse.get(STEPS_COUNT_TOTAL) + 2000);
        Set<DataOrigin> newDataOrigin = newResponse.getDataOrigins(STEPS_COUNT_TOTAL);
        for (DataOrigin itr : newDataOrigin) {
            assertThat(itr.getPackageName()).isEqualTo(PACKAGE_NAME);
        }
        Set<DataOrigin> oldDataOrigin = oldResponse.getDataOrigins(STEPS_COUNT_TOTAL);
        for (DataOrigin itr : oldDataOrigin) {
            assertThat(itr.getPackageName()).isEqualTo(PACKAGE_NAME);
        }
        StepsRecord record = getStepsRecord(1000, 5, 1);
        List<Record> recordNew2 = Arrays.asList(record, record);
        AggregateRecordsResponse<Long> newResponse2 =
                TestUtils.getAggregateResponse(
                        new AggregateRecordsRequest.Builder<Long>(
                                        new TimeInstantRangeFilter.Builder()
                                                .setStartTime(Instant.ofEpochMilli(0))
                                                .setEndTime(Instant.now().plus(1, ChronoUnit.DAYS))
                                                .build())
                                .addAggregationType(STEPS_COUNT_TOTAL)
                                .build(),
                        recordNew2);
        assertThat(newResponse2.get(STEPS_COUNT_TOTAL)).isNotNull();
        assertThat(newResponse2.get(STEPS_COUNT_TOTAL))
                .isEqualTo(newResponse.get(STEPS_COUNT_TOTAL) + 1000);
    }

    @Test
    public void testInsertWithClientVersion() throws InterruptedException {
        List<Record> records = List.of(getStepsRecordWithClientVersion(10, 1, "testId"));
        final String id = TestUtils.insertRecords(records).get(0).getMetadata().getId();
        ReadRecordsRequestUsingIds<StepsRecord> request =
                new ReadRecordsRequestUsingIds.Builder<>(StepsRecord.class)
                        .addClientRecordId("testId")
                        .build();
        StepsRecord stepsRecord = TestUtils.readRecords(request).get(0);
        assertThat(stepsRecord.getCount()).isEqualTo(10);
        records = List.of(getStepsRecordWithClientVersion(20, 2, "testId"));
        TestUtils.insertRecords(records);

        stepsRecord = TestUtils.readRecords(request).get(0);
        assertThat(stepsRecord.getMetadata().getId()).isEqualTo(id);
        assertThat(stepsRecord.getCount()).isEqualTo(20);
        records = List.of(getStepsRecordWithClientVersion(30, 1, "testId"));
        TestUtils.insertRecords(records);
        stepsRecord = TestUtils.readRecords(request).get(0);
        assertThat(stepsRecord.getMetadata().getId()).isEqualTo(id);
        assertThat(stepsRecord.getCount()).isEqualTo(20);
    }

    @Test
    public void testAggregation_recordStartsBeforeAggWindow_returnsRescaledStepsCountInResult()
            throws Exception {
        TestUtils.setupAggregation(PACKAGE_NAME, HealthDataCategory.ACTIVITY);
        Instant start = Instant.now().minus(1, ChronoUnit.DAYS);
        List<Record> record =
                Arrays.asList(
                        new StepsRecord.Builder(
                                        new Metadata.Builder().build(),
                                        start,
                                        start.plus(1, HOURS),
                                        600)
                                .build());
        AggregateRecordsRequest<Long> request =
                new AggregateRecordsRequest.Builder<Long>(
                                new TimeInstantRangeFilter.Builder()
                                        .setStartTime(start.plus(10, ChronoUnit.MINUTES))
                                        .setEndTime(start.plus(1, ChronoUnit.DAYS))
                                        .build())
                        .addAggregationType(STEPS_COUNT_TOTAL)
                        .build();

        AggregateRecordsResponse<Long> response = TestUtils.getAggregateResponse(request, record);
        assertThat(response.get(STEPS_COUNT_TOTAL)).isEqualTo(500);
        assertThat(response.getZoneOffset(STEPS_COUNT_TOTAL))
                .isEqualTo(ZoneOffset.systemDefault().getRules().getOffset(Instant.now()));
    }

    @Test
    public void testStepsCountAggregation_groupByDurationWithInstantFilter() throws Exception {
        TestUtils.setupAggregation(PACKAGE_NAME, HealthDataCategory.ACTIVITY);
        Instant end = Instant.now();
        Instant start = end.minus(5, ChronoUnit.DAYS);
        List<Record> records =
                Arrays.asList(
                        getStepsRecord(1000, 1, 1),
                        getStepsRecord(1000, 2, 1),
                        getStepsRecord(1000, 3, 1),
                        getStepsRecord(1000, 4, 1),
                        getStepsRecord(1000, 5, 1));
        TestUtils.insertRecords(records);
        List<AggregateRecordsGroupedByDurationResponse<Long>> responses =
                TestUtils.getAggregateResponseGroupByDuration(
                        new AggregateRecordsRequest.Builder<Long>(
                                        new TimeInstantRangeFilter.Builder()
                                                .setStartTime(start)
                                                .setEndTime(end)
                                                .build())
                                .addAggregationType(STEPS_COUNT_TOTAL)
                                .build(),
                        Duration.ofDays(1));
        assertThat(responses.size()).isEqualTo(5);
    }

    @Test
    public void testStepsCountAggregation_groupByDuration() throws Exception {
        TestUtils.setupAggregation(PACKAGE_NAME, HealthDataCategory.ACTIVITY);
        Instant end = Instant.now();
        Instant start = end.minus(3, ChronoUnit.DAYS);
        insertStepsRecordWithDelay(1000, 3);

        List<AggregateRecordsGroupedByDurationResponse<Long>> responses =
                TestUtils.getAggregateResponseGroupByDuration(
                        new AggregateRecordsRequest.Builder<Long>(
                                        new TimeInstantRangeFilter.Builder()
                                                .setStartTime(start)
                                                .setEndTime(end)
                                                .build())
                                .addAggregationType(STEPS_COUNT_TOTAL)
                                .build(),
                        Duration.ofDays(1));
        assertThat(responses.size()).isEqualTo(3);
        for (AggregateRecordsGroupedByDurationResponse<Long> response : responses) {
            assertThat(response.get(STEPS_COUNT_TOTAL)).isNotNull();
            assertThat(response.get(STEPS_COUNT_TOTAL)).isEqualTo(1000);
            assertThat(response.getZoneOffset(STEPS_COUNT_TOTAL))
                    .isEqualTo(ZoneOffset.systemDefault().getRules().getOffset(Instant.now()));
        }
    }

    @Test
    public void testAggregation_insertForEveryHour_returnsAggregateForHourAndHalfHours()
            throws Exception {
        TestUtils.setupAggregation(PACKAGE_NAME, HealthDataCategory.ACTIVITY);
        Instant start = Instant.now().minus(1, ChronoUnit.DAYS);
        Instant end = Instant.now();
        for (int i = 0; i < 10; i++) {
            Instant st = start.plus(i, HOURS);
            List<Record> records =
                    Arrays.asList(
                            new StepsRecord.Builder(
                                            new Metadata.Builder().build(),
                                            st,
                                            st.plus(1, HOURS),
                                            1000)
                                    .build());
            TestUtils.insertRecords(records);
            Thread.sleep(100);
        }

        start = start.plus(30, ChronoUnit.MINUTES);
        List<AggregateRecordsGroupedByDurationResponse<Long>> responses =
                TestUtils.getAggregateResponseGroupByDuration(
                        new AggregateRecordsRequest.Builder<Long>(
                                        new TimeInstantRangeFilter.Builder()
                                                .setStartTime(start)
                                                .setEndTime(end)
                                                .build())
                                .addAggregationType(STEPS_COUNT_TOTAL)
                                .build(),
                        Duration.ofHours(1));
        assertThat(responses.size()).isEqualTo(24);
        for (int i = 0; i < responses.size(); i++) {
            AggregateRecordsGroupedByDurationResponse<Long> response = responses.get(i);
            if (i > 9) {
                assertThat(response.get(STEPS_COUNT_TOTAL)).isNull();
            } else if (i == 9) {
                assertThat(response.get(STEPS_COUNT_TOTAL)).isEqualTo(500);
            } else {
                assertThat(response.get(STEPS_COUNT_TOTAL)).isEqualTo(1000);
            }
        }
    }

    @Test
    public void testAggregation_groupByDurationInstant_halfSizeGroupResultIsCorrect()
            throws Exception {
        TestUtils.setupAggregation(PACKAGE_NAME, HealthDataCategory.ACTIVITY);
        Instant end = Instant.now();
        TestUtils.insertRecords(List.of(getStepsRecord(end, 100, 1, 2)));

        List<AggregateRecordsGroupedByDurationResponse<Long>> responses =
                TestUtils.getAggregateResponseGroupByDuration(
                        new AggregateRecordsRequest.Builder<Long>(
                                        new TimeInstantRangeFilter.Builder()
                                                .setStartTime(end.minus(24, HOURS))
                                                .setEndTime(
                                                        end.minus(22, HOURS)
                                                                .minus(30, ChronoUnit.MINUTES))
                                                .build())
                                .addAggregationType(STEPS_COUNT_TOTAL)
                                .build(),
                        Duration.ofHours(1));
        assertThat(responses.size()).isEqualTo(2);
        assertThat(responses.get(0).get(STEPS_COUNT_TOTAL)).isEqualTo(50);
        assertThat(responses.get(1).get(STEPS_COUNT_TOTAL)).isEqualTo(25);
    }

    @Test
    public void testAggregation_StepsCountTotal_withDuplicateEntry() throws Exception {
        TestUtils.setupAggregation(PACKAGE_NAME, HealthDataCategory.ACTIVITY);
        List<Record> records =
                Arrays.asList(getStepsRecord(1000, 1, 1), getStepsRecord(1000, 2, 1));
        AggregateRecordsResponse<Long> oldResponse =
                TestUtils.getAggregateResponse(
                        new AggregateRecordsRequest.Builder<Long>(
                                        new TimeInstantRangeFilter.Builder()
                                                .setStartTime(Instant.ofEpochMilli(0))
                                                .setEndTime(Instant.now().plus(1, ChronoUnit.DAYS))
                                                .build())
                                .addAggregationType(STEPS_COUNT_TOTAL)
                                .build(),
                        records);
        List<Record> recordNew =
                Arrays.asList(getStepsRecord(1000, 3, 1), getStepsRecord(1000, 3, 1));
        AggregateRecordsResponse<Long> newResponse =
                TestUtils.getAggregateResponse(
                        new AggregateRecordsRequest.Builder<Long>(
                                        new TimeInstantRangeFilter.Builder()
                                                .setStartTime(Instant.ofEpochMilli(0))
                                                .setEndTime(Instant.now().plus(1, ChronoUnit.DAYS))
                                                .build())
                                .addAggregationType(STEPS_COUNT_TOTAL)
                                .build(),
                        recordNew);
        assertThat(newResponse.get(STEPS_COUNT_TOTAL)).isNotNull();
        assertThat(newResponse.get(STEPS_COUNT_TOTAL))
                .isEqualTo(oldResponse.get(STEPS_COUNT_TOTAL) + 1000);
        Set<DataOrigin> newDataOrigin = newResponse.getDataOrigins(STEPS_COUNT_TOTAL);
        for (DataOrigin itr : newDataOrigin) {
            assertThat(itr.getPackageName()).isEqualTo(PACKAGE_NAME);
        }
        Set<DataOrigin> oldDataOrigin = oldResponse.getDataOrigins(STEPS_COUNT_TOTAL);
        for (DataOrigin itr : oldDataOrigin) {
            assertThat(itr.getPackageName()).isEqualTo(PACKAGE_NAME);
        }
    }

    @Test
    public void testUpdateRecords_validInput_dataBaseUpdatedSuccessfully()
            throws InterruptedException {

        List<Record> insertedRecords =
                TestUtils.insertRecords(
                        Arrays.asList(
                                TestUtils.getCompleteStepsRecord(),
                                TestUtils.getCompleteStepsRecord()));

        // read inserted records and verify that the data is same as inserted.
        readStepsRecordUsingIds(insertedRecords);

        // Generate a new set of records that will be used to perform the update operation.
        List<Record> updateRecords =
                Arrays.asList(
                        TestUtils.getCompleteStepsRecord(), TestUtils.getCompleteStepsRecord());

        // Modify the uid of the updateRecords to the uuid that was present in the insert records.
        for (int itr = 0; itr < updateRecords.size(); itr++) {
            updateRecords.set(
                    itr,
                    TestUtils.getStepsRecord_update(
                            updateRecords.get(itr),
                            insertedRecords.get(itr).getMetadata().getId(),
                            insertedRecords.get(itr).getMetadata().getClientRecordId()));
        }

        TestUtils.updateRecords(updateRecords);

        // assert the inserted data has been modified by reading the data.
        readStepsRecordUsingIds(updateRecords);
    }

    @Test
    public void testUpdateRecords_invalidInputRecords_noChangeInDataBase()
            throws InterruptedException {
        List<Record> insertedRecords =
                TestUtils.insertRecords(
                        Arrays.asList(
                                TestUtils.getCompleteStepsRecord(),
                                TestUtils.getCompleteStepsRecord()));

        // read inserted records and verify that the data is same as inserted.
        readStepsRecordUsingIds(insertedRecords);

        // Generate a second set of records that will be used to perform the update operation.
        List<Record> updateRecords =
                Arrays.asList(
                        TestUtils.getCompleteStepsRecord(), TestUtils.getCompleteStepsRecord());

        // Modify the Uid of the updateRecords to the UUID that was present in the insert records,
        // leaving out alternate records so that they have a new UUID which is not present in the
        // dataBase.
        for (int itr = 0; itr < updateRecords.size(); itr++) {
            updateRecords.set(
                    itr,
                    TestUtils.getStepsRecord_update(
                            updateRecords.get(itr),
                            itr % 2 == 0
                                    ? insertedRecords.get(itr).getMetadata().getId()
                                    : UUID.randomUUID().toString(),
                            itr % 2 == 0
                                    ? insertedRecords.get(itr).getMetadata().getId()
                                    : UUID.randomUUID().toString()));
        }

        try {
            TestUtils.updateRecords(updateRecords);
            Assert.fail("Expected to fail due to invalid records ids.");
        } catch (HealthConnectException exception) {
            assertThat(exception.getErrorCode()).isEqualTo(ERROR_INVALID_ARGUMENT);
        }

        // assert the inserted data has not been modified by reading the data.
        readStepsRecordUsingIds(insertedRecords);
    }

    @Test
    public void testUpdateRecords_recordWithInvalidPackageName_noChangeInDataBase()
            throws InterruptedException {
        List<Record> insertedRecords =
                TestUtils.insertRecords(
                        Arrays.asList(
                                TestUtils.getCompleteStepsRecord(),
                                TestUtils.getCompleteStepsRecord()));

        // read inserted records and verify that the data is same as inserted.
        readStepsRecordUsingIds(insertedRecords);

        // Generate a second set of records that will be used to perform the update operation.
        List<Record> updateRecords =
                Arrays.asList(
                        TestUtils.getCompleteStepsRecord(), TestUtils.getCompleteStepsRecord());

        // Modify the Uuid of the updateRecords to the uuid that was present in the insert records.
        for (int itr = 0; itr < updateRecords.size(); itr++) {
            updateRecords.set(
                    itr,
                    TestUtils.getStepsRecord_update(
                            updateRecords.get(itr),
                            insertedRecords.get(itr).getMetadata().getId(),
                            insertedRecords.get(itr).getMetadata().getClientRecordId()));
            //             adding an entry with invalid packageName.
            updateRecords.set(itr, TestUtils.getCompleteStepsRecord());
        }

        try {
            TestUtils.updateRecords(updateRecords);
            Assert.fail("Expected to fail due to invalid package.");
        } catch (Exception exception) {
            // verify that the testcase failed due to invalid argument exception.
            assertThat(exception).isNotNull();
        }

        // assert the inserted data has not been modified by reading the data.
        readStepsRecordUsingIds(insertedRecords);
    }

    @Test
    public void testInsertAndDeleteRecord_changelogs() throws InterruptedException {
        Context context = ApplicationProvider.getApplicationContext();
        ChangeLogTokenResponse tokenResponse =
                TestUtils.getChangeLogToken(
                        new ChangeLogTokenRequest.Builder()
                                .addDataOriginFilter(
                                        new DataOrigin.Builder()
                                                .setPackageName(context.getPackageName())
                                                .build())
                                .addRecordType(StepsRecord.class)
                                .build());
        ChangeLogsRequest changeLogsRequest =
                new ChangeLogsRequest.Builder(tokenResponse.getToken()).build();
        ChangeLogsResponse response = TestUtils.getChangeLogs(changeLogsRequest);
        assertThat(response.getUpsertedRecords().size()).isEqualTo(0);
        assertThat(response.getDeletedLogs().size()).isEqualTo(0);

        List<Record> testRecord = Collections.singletonList(TestUtils.getCompleteStepsRecord());
        TestUtils.insertRecords(testRecord);
        response = TestUtils.getChangeLogs(changeLogsRequest);
        assertThat(response.getUpsertedRecords().size()).isEqualTo(1);
        assertThat(
                        response.getUpsertedRecords().stream()
                                .map(Record::getMetadata)
                                .map(Metadata::getId)
                                .toList())
                .containsExactlyElementsIn(
                        testRecord.stream().map(Record::getMetadata).map(Metadata::getId).toList());
        assertThat(response.getDeletedLogs().size()).isEqualTo(0);

        TestUtils.verifyDeleteRecords(
                new DeleteUsingFiltersRequest.Builder().addRecordType(StepsRecord.class).build());
        response = TestUtils.getChangeLogs(changeLogsRequest);
        assertThat(response.getDeletedLogs()).isEmpty();
    }

    private void insertStepsRecordWithDelay(long delayInMillis, int times)
            throws InterruptedException {
        for (int i = 0; i < times; i++) {
            List<Record> records =
                    Arrays.asList(
                            getStepsRecord(1000, 1, 1),
                            getStepsRecord(1000, 2, 1),
                            getStepsRecord(1000, 3, 1));
            TestUtils.insertRecords(records);
            Thread.sleep(delayInMillis);
        }
    }

    @Test(expected = IllegalArgumentException.class)
    public void testCreateStepsRecord_invalidValue() {
        new StepsRecord.Builder(
                        new Metadata.Builder().build(),
                        Instant.now(),
                        Instant.now().plusMillis(1000),
                        1000001)
                .build();
    }

    @Test
    public void testAggregatePeriod_withLocalDateTime() throws Exception {
        testAggregationLocalTimeOffset(ZoneOffset.ofHours(-4));
        testAggregationLocalTimeOffset(ZoneOffset.MIN);
        testAggregationLocalTimeOffset(ZoneOffset.MAX);
        testAggregationLocalTimeOffset(ZoneOffset.UTC);
        testAggregationLocalTimeOffset(ZoneOffset.ofHours(4));
    }

    @Test
    public void testAggregateGroupByMonthPeriod_slicedCorrectly() throws Exception {
        TestUtils.setupAggregation(PACKAGE_NAME, HealthDataCategory.ACTIVITY);
        Instant startTime = Instant.now().minus(40, DAYS);
        LocalDateTime startLocalTime =
                LocalDateTime.ofInstant(Instant.ofEpochMilli(startTime.toEpochMilli()), UTC);
        Instant endTime = startTime.plus(35, DAYS);
        LocalDateTime endLocalTime =
                LocalDateTime.ofInstant(Instant.ofEpochMilli(endTime.toEpochMilli()), UTC);
        Instant bucketBoundary = startLocalTime.plusMonths(1).toInstant(UTC);
        int stepsCount1 = 123;
        int stepsCount2 = 456;
        int stepsCount3 = 789;
        int stepsCount4 = 951;

        // CTS tests only have permission to read data from past 30 days
        StepsRecord month1Steps1 =
                getStepsRecord(
                        Instant.now(),
                        stepsCount1,
                        /* daysPast= */ 30,
                        /* durationInHours= */ 1,
                        UTC);
        StepsRecord month1Steps2 =
                getStepsRecord(
                        bucketBoundary.minus(1, HOURS),
                        stepsCount2,
                        /* daysPast= */ 0,
                        /* durationInHours= */ 1,
                        UTC);
        StepsRecord month2Steps1 =
                getStepsRecord(
                        bucketBoundary,
                        stepsCount3,
                        /* daysPast= */ 0,
                        /* durationInHours= */ 1,
                        UTC);
        StepsRecord month2Steps2 =
                getStepsRecord(
                        endTime.minus(1, HOURS),
                        stepsCount4,
                        /* daysPast= */ 0,
                        /* durationInHours= */ 1,
                        UTC);
        TestUtils.insertRecords(
                Arrays.asList(month1Steps1, month1Steps2, month2Steps1, month2Steps2));

        // Due to the Parcel implementation, we have to set local time at UTC zone
        AggregateRecordsRequest<Long> request =
                new AggregateRecordsRequest.Builder<Long>(
                                new LocalTimeRangeFilter.Builder()
                                        .setStartTime(startLocalTime)
                                        .setEndTime(endLocalTime)
                                        .build())
                        .addAggregationType(STEPS_COUNT_TOTAL)
                        .build();
        List<AggregateRecordsGroupedByPeriodResponse<Long>> aggregateResponse =
                TestUtils.getAggregateResponseGroupByPeriod(request, Period.ofMonths(1));

        assertThat(aggregateResponse.size()).isEqualTo(2);
        assertThat(aggregateResponse.get(0).getStartTime()).isEqualTo(startLocalTime);
        assertThat(aggregateResponse.get(0).getEndTime()).isEqualTo(startLocalTime.plusMonths(1));
        assertThat(aggregateResponse.get(0).get(STEPS_COUNT_TOTAL))
                .isEqualTo(stepsCount1 + stepsCount2);
        assertThat(aggregateResponse.get(1).getStartTime()).isEqualTo(startLocalTime.plusMonths(1));
        assertThat(aggregateResponse.get(1).getEndTime()).isEqualTo(endLocalTime);
        assertThat(aggregateResponse.get(1).get(STEPS_COUNT_TOTAL))
                .isEqualTo(stepsCount3 + stepsCount4);
    }

    private void testAggregationLocalTimeOffset(ZoneOffset offset) throws InterruptedException {
        TestUtils.setupAggregation(PACKAGE_NAME, HealthDataCategory.ACTIVITY);
        LocalDateTime endTimeLocal = LocalDateTime.now(offset);
        LocalDateTime startTimeLocal = endTimeLocal.minusDays(4);
        Instant endTimeInstant = endTimeLocal.toInstant(offset);
        insertFourStepsRecordsWithZoneOffset(endTimeInstant, offset);

        List<AggregateRecordsGroupedByPeriodResponse<Long>> responses =
                TestUtils.getAggregateResponseGroupByPeriod(
                        new AggregateRecordsRequest.Builder<Long>(
                                        new LocalTimeRangeFilter.Builder()
                                                .setStartTime(startTimeLocal)
                                                .setEndTime(endTimeLocal)
                                                .build())
                                .addAggregationType(STEPS_COUNT_TOTAL)
                                .build(),
                        Period.ofDays(1));

        assertThat(responses).hasSize(4);
        LocalDateTime groupBoundary = startTimeLocal;
        for (int i = 0; i < 4; i++) {
            assertThat(responses.get(i).get(STEPS_COUNT_TOTAL)).isEqualTo(10);
            assertThat(responses.get(i).getZoneOffset(STEPS_COUNT_TOTAL)).isEqualTo(offset);
            assertThat(responses.get(i).getStartTime().getDayOfYear())
                    .isEqualTo(groupBoundary.getDayOfYear());
            groupBoundary = groupBoundary.plusDays(1);
            assertThat(responses.get(i).getEndTime().getDayOfYear())
                    .isEqualTo(groupBoundary.getDayOfYear());
            assertThat(responses.get(i).getDataOrigins(STEPS_COUNT_TOTAL)).hasSize(1);
            assertThat(
                            responses
                                    .get(i)
                                    .getDataOrigins(STEPS_COUNT_TOTAL)
                                    .iterator()
                                    .next()
                                    .getPackageName())
                    .isEqualTo(ApplicationProvider.getApplicationContext().getPackageName());
        }

        tearDown();
    }

    @Test
    public void testAggregatePeriod_withLocalDateTime_halfSizeGroupResultIsCorrect()
            throws Exception {
        TestUtils.setupAggregation(PACKAGE_NAME, HealthDataCategory.ACTIVITY);
        Instant end = Instant.now();
        // Insert steps from -48 hours to -12 hours, 36 hours session
        TestUtils.insertRecords(List.of(getStepsRecord(end, 2160, 2, 36, ZoneOffset.UTC)));

        LocalDateTime endTimeLocal = LocalDateTime.ofInstant(end, ZoneOffset.UTC);
        List<AggregateRecordsGroupedByPeriodResponse<Long>> responses =
                TestUtils.getAggregateResponseGroupByPeriod(
                        new AggregateRecordsRequest.Builder<Long>(
                                        new LocalTimeRangeFilter.Builder()
                                                .setStartTime(endTimeLocal.minusHours(60))
                                                .setEndTime(endTimeLocal.minusHours(24))
                                                .build())
                                .addAggregationType(STEPS_COUNT_TOTAL)
                                .build(),
                        Period.ofDays(1));

        assertThat(responses).hasSize(2);
        // -60 hours to -36 hours, 12 hours intersection with the group
        assertThat(responses.get(0).get(STEPS_COUNT_TOTAL)).isEqualTo(720);
        // -36 hours to -24 hours, 12 hours intersection with the group
        assertThat(responses.get(1).get(STEPS_COUNT_TOTAL)).isEqualTo(720);
    }

    @Test
    public void testAggregateLocalFilter_minOffsetRecord() throws Exception {
        TestUtils.setupAggregation(PACKAGE_NAME, HealthDataCategory.ACTIVITY);
        LocalDateTime endTimeLocal = LocalDateTime.now(ZoneOffset.UTC);
        Instant endTimeInstant = Instant.now();

        AggregateRecordsResponse<Long> response =
                TestUtils.getAggregateResponse(
                        new AggregateRecordsRequest.Builder<Long>(
                                        new LocalTimeRangeFilter.Builder()
                                                .setStartTime(endTimeLocal.minusHours(25))
                                                .setEndTime(endTimeLocal.minusHours(15))
                                                .build())
                                .addAggregationType(STEPS_COUNT_TOTAL)
                                .build(),
                        List.of(
                                new StepsRecord.Builder(
                                                TestUtils.generateMetadata(),
                                                endTimeInstant.minusSeconds(500),
                                                endTimeInstant.minusSeconds(100),
                                                100)
                                        .setStartZoneOffset(ZoneOffset.MIN)
                                        .setEndZoneOffset(ZoneOffset.MIN)
                                        .build(),
                                new StepsRecord.Builder(
                                                TestUtils.generateMetadata(),
                                                endTimeInstant.minusSeconds(1000),
                                                endTimeInstant.minusSeconds(800),
                                                100)
                                        .setStartZoneOffset(ZoneOffset.MIN)
                                        .setEndZoneOffset(ZoneOffset.MIN)
                                        .build()));

        assertThat(response.get(STEPS_COUNT_TOTAL)).isEqualTo(200);
    }

    @Test
    public void testAggregate_withDifferentTimeZone() throws Exception {
        TestUtils.setupAggregation(PACKAGE_NAME, HealthDataCategory.ACTIVITY);
        Instant instant = Instant.now();
        List<Record> records =
                List.of(
                        getStepsRecord(instant, 10, 4, 1, ZoneOffset.ofHours(1)),
                        getStepsRecord(instant, 20, 5, 1, ZoneOffset.ofHours(2)),
                        getStepsRecord(instant, 30, 3, 1, ZoneOffset.ofHours(3)),
                        getStepsRecord(instant, 40, 1, 1, ZoneOffset.ofHours(4)));
        AggregateRecordsRequest<Long> aggregateRecordsRequest =
                new AggregateRecordsRequest.Builder<Long>(
                                new TimeInstantRangeFilter.Builder()
                                        .setStartTime(Instant.ofEpochMilli(0))
                                        .setEndTime(Instant.now().plus(1, ChronoUnit.DAYS))
                                        .build())
                        .addAggregationType(STEPS_COUNT_TOTAL)
                        .build();
        AggregateRecordsResponse<Long> oldResponse =
                TestUtils.getAggregateResponse(aggregateRecordsRequest, records);
        assertThat(oldResponse.getZoneOffset(STEPS_COUNT_TOTAL)).isEqualTo(ZoneOffset.ofHours(2));
        List<Record> recordNew =
                Arrays.asList(
                        getStepsRecord(instant, 1000, 7, 1, ZoneOffset.UTC),
                        getStepsRecord(1000, 4, 1));
        AggregateRecordsResponse<Long> newResponse =
                TestUtils.getAggregateResponse(
                        new AggregateRecordsRequest.Builder<Long>(
                                        new TimeInstantRangeFilter.Builder()
                                                .setStartTime(Instant.ofEpochMilli(0))
                                                .setEndTime(Instant.now().plus(1, ChronoUnit.DAYS))
                                                .build())
                                .addAggregationType(STEPS_COUNT_TOTAL)
                                .build(),
                        recordNew);
        assertThat(newResponse.get(STEPS_COUNT_TOTAL)).isNotNull();
        assertThat(newResponse.getZoneOffset(STEPS_COUNT_TOTAL)).isEqualTo(ZoneOffset.UTC);
    }

    @Test
    public void testAggregateGroup_withDifferentTimeZone() throws Exception {
        TestUtils.setupAggregation(PACKAGE_NAME, HealthDataCategory.ACTIVITY);
        Instant instant = Instant.now();
        Instant endTime = Instant.now();
        LocalDateTime endTimeLocal = LocalDateTime.ofInstant(endTime, ZoneOffset.UTC);
        LocalDateTime startTimeLocal = endTimeLocal.minusDays(5);
        TestUtils.insertRecords(
                List.of(
                        getStepsRecord(instant, 10, 5, 1, ZoneOffset.ofHours(2)),
                        getStepsRecord(instant.plus(3, HOURS), 10, 5, 13, ZoneOffset.UTC),
                        getStepsRecord(instant, 20, 4, 1, ZoneOffset.ofHours(3)),
                        getStepsRecord(instant.plus(4, HOURS), 10, 4, 3, ZoneOffset.UTC),
                        getStepsRecord(instant, 30, 3, 1, ZoneOffset.ofHours(5)),
                        getStepsRecord(instant.plus(5, HOURS), 10, 3, 3, ZoneOffset.UTC),
                        getStepsRecord(instant, 10, 2, 1, ZoneOffset.ofHours(2)),
                        getStepsRecord(instant, 40, 1, 1, ZoneOffset.UTC)));
        List<AggregateRecordsGroupedByDurationResponse<Long>> responses =
                TestUtils.getAggregateResponseGroupByDuration(
                        new AggregateRecordsRequest.Builder<Long>(
                                        new LocalTimeRangeFilter.Builder()
                                                .setStartTime(startTimeLocal)
                                                .setEndTime(endTimeLocal)
                                                .build())
                                .addAggregationType(STEPS_COUNT_TOTAL)
                                .build(),
                        Duration.ofDays(1));
        assertThat(responses.get(0).getZoneOffset(STEPS_COUNT_TOTAL))
                .isEqualTo(ZoneOffset.ofHours(2));
        assertThat(responses.get(1).getZoneOffset(STEPS_COUNT_TOTAL))
                .isEqualTo(ZoneOffset.ofHours(3));
        assertThat(responses.get(2).getZoneOffset(STEPS_COUNT_TOTAL))
                .isEqualTo(ZoneOffset.ofHours(5));
        assertThat(responses.get(3).getZoneOffset(STEPS_COUNT_TOTAL))
                .isEqualTo(ZoneOffset.ofHours(2));
        assertThat(responses.get(4).getZoneOffset(STEPS_COUNT_TOTAL)).isEqualTo(ZoneOffset.UTC);
    }

    @Test
    public void testAggregateDuration_differentTimeZones_correctBucketTimes() throws Exception {
        Context context = ApplicationProvider.getApplicationContext();
        Duration oneHour = Duration.ofHours(1);
        Instant t1 = Instant.now().minus(Duration.ofDays(1)).truncatedTo(ChronoUnit.MILLIS);
        Instant t2 = t1.plus(oneHour);
        Instant t3 = t2.plus(oneHour);

        Metadata metadata =
                new Metadata.Builder()
                        .setDataOrigin(
                                new DataOrigin.Builder()
                                        .setPackageName(context.getPackageName())
                                        .build())
                        .build();

        ZoneOffset zonePlusFive = ZoneOffset.ofHours(5);
        ZoneOffset zonePlusSix = ZoneOffset.ofHours(6);
        ZoneOffset zonePlusSeven = ZoneOffset.ofHours(7);

        StepsRecord rec1 =
                new StepsRecord.Builder(metadata, t1, t2, /* count= */ 100)
                        .setStartZoneOffset(zonePlusFive)
                        .setEndZoneOffset(zonePlusFive)
                        .build();
        StepsRecord rec2 =
                new StepsRecord.Builder(metadata, t2, t2, /* count= */ 300)
                        .setStartZoneOffset(zonePlusSix)
                        .setEndZoneOffset(zonePlusSeven)
                        .build();

        TestUtils.setupAggregation(PACKAGE_NAME, HealthDataCategory.ACTIVITY);
        TestUtils.insertRecords(List.of(rec1, rec2));

        // Aggregating between [t1+5, t2+7] with 1 hour group duration
        List<AggregateRecordsGroupedByDurationResponse<Long>> result =
                TestUtils.getAggregateResponseGroupByDuration(
                        new AggregateRecordsRequest.Builder<Long>(
                                        new LocalTimeRangeFilter.Builder()
                                                .setStartTime(
                                                        LocalDateTime.ofInstant(t1, zonePlusFive))
                                                .setEndTime(
                                                        LocalDateTime.ofInstant(t2, zonePlusSeven))
                                                .build())
                                .addAggregationType(STEPS_COUNT_TOTAL)
                                .build(),
                        oneHour);

        assertThat(result).hasSize(3);

        // Bucket #0: [t1+5, t2+5]
        AggregateRecordsGroupedByDurationResponse<Long> response0 = result.get(0);
        assertThat(response0.getStartTime()).isEqualTo(t1);
        assertThat(response0.getEndTime()).isEqualTo(t2);
        assertThat(response0.getZoneOffset(STEPS_COUNT_TOTAL)).isEqualTo(zonePlusFive);

        // Empty bucket in the middle
        assertThat(result.get(1).get(STEPS_COUNT_TOTAL)).isNull();

        // Bucket #2: [t2+6, t3+6]
        AggregateRecordsGroupedByDurationResponse<Long> response2 = result.get(2);
        assertThat(response2.getStartTime()).isEqualTo(t2);
        assertThat(response2.getEndTime()).isEqualTo(t3);
        assertThat(response2.getZoneOffset(STEPS_COUNT_TOTAL)).isEqualTo(zonePlusSix);
    }

    @Test
    public void testAggregateDuration_withLocalDateTime() throws Exception {
        testAggregateDurationWithLocalTimeForZoneOffset(ZoneOffset.MIN);
        testAggregateDurationWithLocalTimeForZoneOffset(ZoneOffset.ofHours(-4));
        testAggregateDurationWithLocalTimeForZoneOffset(ZoneOffset.UTC);
        testAggregateDurationWithLocalTimeForZoneOffset(ZoneOffset.ofHours(4));
        testAggregateDurationWithLocalTimeForZoneOffset(ZoneOffset.MAX);
    }

    private void testAggregateDurationWithLocalTimeForZoneOffset(ZoneOffset offset)
            throws Exception {
        TestUtils.setupAggregation(PACKAGE_NAME, HealthDataCategory.ACTIVITY);
        Instant endTime = Instant.now();
        LocalDateTime endTimeLocal = LocalDateTime.ofInstant(endTime, offset);
        LocalDateTime startTimeLocal = endTimeLocal.minusDays(4);
        insertFourStepsRecordsWithZoneOffset(endTime, offset);

        List<AggregateRecordsGroupedByDurationResponse<Long>> responses =
                TestUtils.getAggregateResponseGroupByDuration(
                        new AggregateRecordsRequest.Builder<Long>(
                                        new LocalTimeRangeFilter.Builder()
                                                .setStartTime(startTimeLocal)
                                                .setEndTime(endTimeLocal)
                                                .build())
                                .addAggregationType(STEPS_COUNT_TOTAL)
                                .build(),
                        Duration.ofDays(1));

        assertThat(responses).hasSize(4);
        Instant groupBoundary = startTimeLocal.toInstant(offset);
        for (int i = 0; i < 4; i++) {
            assertThat(responses.get(i).get(STEPS_COUNT_TOTAL)).isEqualTo(10);
            assertThat(responses.get(i).getZoneOffset(STEPS_COUNT_TOTAL)).isEqualTo(offset);
            assertThat(responses.get(i).getStartTime().getEpochSecond())
                    .isEqualTo(groupBoundary.getEpochSecond());
            groupBoundary = groupBoundary.plus(1, ChronoUnit.DAYS);
            assertThat(responses.get(i).getEndTime().getEpochSecond())
                    .isEqualTo(groupBoundary.getEpochSecond());
            assertThat(responses.get(i).getDataOrigins(STEPS_COUNT_TOTAL)).hasSize(1);
            assertThat(
                            responses
                                    .get(i)
                                    .getDataOrigins(STEPS_COUNT_TOTAL)
                                    .iterator()
                                    .next()
                                    .getPackageName())
                    .isEqualTo(ApplicationProvider.getApplicationContext().getPackageName());
        }

        tearDown();
    }

    private void insertFourStepsRecordsWithZoneOffset(Instant endTime, ZoneOffset offset)
            throws InterruptedException {
        TestUtils.insertRecords(
                List.of(
                        getStepsRecord(endTime, 10, 1, 1, offset),
                        getStepsRecord(endTime, 10, 2, 1, offset),
                        getStepsRecord(endTime, 10, 3, 1, offset),
                        getStepsRecord(endTime, 10, 4, 1, offset)));
    }

    StepsRecord getStepsRecordDuplicateEntry(
            StepsRecord recordToUpdate, StepsRecord duplicateRecord) {
        Metadata metadata = recordToUpdate.getMetadata();
        Metadata metadataWithId =
                new Metadata.Builder()
                        .setId(metadata.getId())
                        .setClientRecordVersion(metadata.getClientRecordVersion())
                        .setDataOrigin(metadata.getDataOrigin())
                        .setDevice(metadata.getDevice())
                        .setLastModifiedTime(metadata.getLastModifiedTime())
                        .build();
        return new StepsRecord.Builder(
                        metadataWithId,
                        duplicateRecord.getStartTime(),
                        duplicateRecord.getEndTime(),
                        20)
                .setStartZoneOffset(ZoneOffset.systemDefault().getRules().getOffset(Instant.now()))
                .setEndZoneOffset(ZoneOffset.systemDefault().getRules().getOffset(Instant.now()))
                .build();
    }

    static void readStepsRecordUsingIds(List<Record> recordList) throws InterruptedException {
        ReadRecordsRequestUsingIds.Builder<StepsRecord> request =
                new ReadRecordsRequestUsingIds.Builder<>(StepsRecord.class);
        for (Record record : recordList) {
            request.addId(record.getMetadata().getId());
        }
        ReadRecordsRequestUsingIds requestUsingIds = request.build();
        assertThat(requestUsingIds.getRecordType()).isEqualTo(StepsRecord.class);
        assertThat(requestUsingIds.getRecordIdFilters()).isNotNull();
        List<StepsRecord> result = TestUtils.readRecords(requestUsingIds);
        assertThat(result).hasSize(recordList.size());
        assertThat(result).containsExactlyElementsIn(recordList);
    }

    static StepsRecord getBaseStepsRecord() {
        return new StepsRecord.Builder(
                        new Metadata.Builder().setDataOrigin(getDataOrigin()).build(),
                        Instant.now(),
                        Instant.now().plusMillis(1000),
                        10)
                .build();
    }

    static StepsRecord getStepsRecord(int count, int daysPast, int durationInHours) {
        return getStepsRecord(Instant.now(), count, daysPast, durationInHours);
    }

    static StepsRecord getStepsRecord(Instant time, int count, int daysPast, int durationInHours) {
        return getStepsRecord(time, count, daysPast, durationInHours, null);
    }

    static StepsRecord getStepsRecord(
            Instant time, int count, int daysPast, int durationInHours, ZoneOffset offset) {
        StepsRecord.Builder builder =
                new StepsRecord.Builder(
                        new Metadata.Builder().setDataOrigin(getDataOrigin()).build(),
                        time.minus(daysPast, ChronoUnit.DAYS),
                        time.minus(daysPast, ChronoUnit.DAYS).plus(durationInHours, HOURS),
                        count);
        if (offset != null) {
            builder.setStartZoneOffset(offset).setEndZoneOffset(offset);
        }
        return builder.build();
    }

    static StepsRecord getStepsRecordWithClientVersion(
            int steps, int version, String clientRecordId) {
        Metadata.Builder testMetadataBuilder = new Metadata.Builder();
        testMetadataBuilder.setDataOrigin(getDataOrigin());
        testMetadataBuilder.setClientRecordId(clientRecordId);
        testMetadataBuilder.setClientRecordVersion(version);
        Metadata testMetaData = testMetadataBuilder.build();
        return new StepsRecord.Builder(
                        testMetaData, Instant.now(), Instant.now().plusMillis(1000), steps)
                .build();
    }

    static StepsRecord getStepsRecord_minusDays(int days) {
        return new StepsRecord.Builder(
                        new Metadata.Builder().build(),
                        Instant.now().minus(days, ChronoUnit.DAYS),
                        Instant.now().minus(days, ChronoUnit.DAYS).plusMillis(1000),
                        10)
                .build();
    }

    private static DataOrigin getDataOrigin() {
        return new DataOrigin.Builder().setPackageName(PACKAGE_NAME).build();
    }
}<|MERGE_RESOLUTION|>--- conflicted
+++ resolved
@@ -82,14 +82,11 @@
 public class StepsRecordTest {
     private static final String TAG = "StepsRecordTest";
     private static final String PACKAGE_NAME = "android.healthconnect.cts";
-<<<<<<< HEAD
 
     @Rule
     public AssumptionCheckerRule mSupportedHardwareRule =
             new AssumptionCheckerRule(
                     TestUtils::isHardwareSupported, "Tests should run on supported hardware only.");
-=======
->>>>>>> e1d0299e
 
     @Before
     public void setUp() throws InterruptedException {
@@ -709,11 +706,7 @@
     }
 
     @Test
-<<<<<<< HEAD
-    public void testAggregation_stepsCountTotal() throws Exception {
-=======
     public void testAggregation_StepsCountTotal() throws Exception {
->>>>>>> e1d0299e
         TestUtils.setupAggregation(PACKAGE_NAME, HealthDataCategory.ACTIVITY);
         List<Record> records =
                 Arrays.asList(getStepsRecord(1000, 1, 1), getStepsRecord(1000, 2, 1));
