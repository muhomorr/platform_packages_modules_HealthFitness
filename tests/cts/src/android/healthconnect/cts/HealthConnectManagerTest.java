/*
 * Copyright (C) 2022 The Android Open Source Project
 *
 * Licensed under the Apache License, Version 2.0 (the "License");
 * you may not use this file except in compliance with the License.
 * You may obtain a copy of the License at
 *
 *      http://www.apache.org/licenses/LICENSE-2.0
 *
 * Unless required by applicable law or agreed to in writing, software
 * distributed under the License is distributed on an "AS IS" BASIS,
 * WITHOUT WARRANTIES OR CONDITIONS OF ANY KIND, either express or implied.
 * See the License for the specific language governing permissions and
 * limitations under the License.
 */
package android.healthconnect.cts;

import static android.Manifest.permission.CAMERA;
import static android.Manifest.permission.MIGRATE_HEALTH_CONNECT_DATA;
import static android.health.connect.HealthConnectDataState.MIGRATION_STATE_IDLE;
import static android.health.connect.HealthConnectDataState.RESTORE_ERROR_FETCHING_DATA;
import static android.health.connect.HealthConnectDataState.RESTORE_ERROR_NONE;
import static android.health.connect.HealthConnectDataState.RESTORE_STATE_IDLE;
import static android.health.connect.HealthConnectDataState.RESTORE_STATE_PENDING;
import static android.health.connect.HealthConnectManager.DATA_DOWNLOAD_COMPLETE;
import static android.health.connect.HealthConnectManager.DATA_DOWNLOAD_FAILED;
import static android.health.connect.HealthConnectManager.DATA_DOWNLOAD_STARTED;
import static android.health.connect.HealthConnectManager.isHealthPermission;
import static android.health.connect.datatypes.RecordTypeIdentifier.RECORD_TYPE_BASAL_METABOLIC_RATE;
import static android.health.connect.datatypes.RecordTypeIdentifier.RECORD_TYPE_HEART_RATE;
import static android.health.connect.datatypes.RecordTypeIdentifier.RECORD_TYPE_STEPS;
import static android.health.connect.datatypes.StepsRecord.STEPS_COUNT_TOTAL;
import static android.healthconnect.cts.utils.DataFactory.getRecordsAndIdentifiers;
import static android.healthconnect.cts.utils.PermissionHelper.MANAGE_HEALTH_DATA;
import static android.healthconnect.cts.utils.TestUtils.getRecordById;
import static android.healthconnect.cts.utils.TestUtils.insertRecords;

import static com.android.compatibility.common.util.SystemUtil.runWithShellPermissionIdentity;

import static com.google.common.truth.Truth.assertThat;

import static java.time.ZoneOffset.UTC;
import static java.time.temporal.ChronoUnit.DAYS;
import static java.time.temporal.ChronoUnit.HOURS;
import static java.time.temporal.ChronoUnit.MINUTES;

import android.Manifest;
import android.app.UiAutomation;
import android.content.Context;
import android.health.connect.AggregateRecordsGroupedByDurationResponse;
import android.health.connect.AggregateRecordsRequest;
import android.health.connect.AggregateRecordsResponse;
import android.health.connect.DeleteUsingFiltersRequest;
import android.health.connect.HealthConnectDataState;
import android.health.connect.HealthConnectException;
import android.health.connect.HealthConnectManager;
import android.health.connect.HealthDataCategory;
import android.health.connect.HealthPermissions;
import android.health.connect.LocalTimeRangeFilter;
import android.health.connect.ReadRecordsRequestUsingIds;
import android.health.connect.RecordTypeInfoResponse;
import android.health.connect.TimeInstantRangeFilter;
import android.health.connect.changelog.ChangeLogTokenRequest;
import android.health.connect.changelog.ChangeLogsRequest;
import android.health.connect.datatypes.BasalMetabolicRateRecord;
import android.health.connect.datatypes.DataOrigin;
import android.health.connect.datatypes.Device;
import android.health.connect.datatypes.ExerciseSessionRecord;
import android.health.connect.datatypes.HeartRateRecord;
import android.health.connect.datatypes.HydrationRecord;
import android.health.connect.datatypes.Metadata;
import android.health.connect.datatypes.NutritionRecord;
import android.health.connect.datatypes.Record;
import android.health.connect.datatypes.StepsRecord;
import android.health.connect.datatypes.units.Mass;
import android.health.connect.datatypes.units.Power;
import android.health.connect.datatypes.units.Volume;
import android.health.connect.restore.StageRemoteDataException;
import android.healthconnect.cts.utils.AssumptionCheckerRule;
import android.healthconnect.cts.utils.DataFactory;
import android.healthconnect.cts.utils.TestUtils;
import android.os.OutcomeReceiver;
import android.os.ParcelFileDescriptor;
import android.platform.test.annotations.AppModeFull;
import android.util.ArrayMap;
import android.util.Log;

import androidx.annotation.NonNull;
import androidx.test.core.app.ApplicationProvider;
import androidx.test.platform.app.InstrumentationRegistry;
import androidx.test.runner.AndroidJUnit4;

import org.junit.After;
import org.junit.Assert;
import org.junit.Before;
import org.junit.Rule;
import org.junit.Test;
import org.junit.runner.RunWith;

import java.io.File;
import java.io.FileWriter;
import java.io.IOException;
import java.lang.reflect.InvocationTargetException;
import java.time.Duration;
import java.time.Instant;
import java.time.LocalDateTime;
import java.time.Period;
import java.time.ZoneOffset;
import java.util.ArrayList;
import java.util.Arrays;
import java.util.Collections;
import java.util.HashMap;
import java.util.List;
import java.util.Map;
import java.util.UUID;
import java.util.concurrent.CountDownLatch;
import java.util.concurrent.Executors;
import java.util.concurrent.TimeUnit;
import java.util.concurrent.atomic.AtomicReference;

/** CTS test for API provided by HealthConnectManager. */
@AppModeFull(reason = "HealthConnectManager is not accessible to instant apps")
@RunWith(AndroidJUnit4.class)
public class HealthConnectManagerTest {
    private static final String TAG = "HealthConnectManagerTest";
    private static final String APP_PACKAGE_NAME = "android.healthconnect.cts";

    @Rule
    public AssumptionCheckerRule mSupportedHardwareRule =
            new AssumptionCheckerRule(
                    TestUtils::isHardwareSupported, "Tests should run on supported hardware only.");

    @Before
    public void before() throws InterruptedException {
        deleteAllRecords();
        TestUtils.deleteAllStagedRemoteData();
    }

    @After
    public void after() throws InterruptedException {
        deleteAllRecords();
    }

    private void deleteAllRecords() throws InterruptedException {
        TestUtils.verifyDeleteRecords(
                new DeleteUsingFiltersRequest.Builder()
                        .addDataOrigin(
                                new DataOrigin.Builder().setPackageName(APP_PACKAGE_NAME).build())
                        .build());
    }

    @After
    public void tearDown() {
        TestUtils.deleteAllStagedRemoteData();
    }

    @Test
    public void testHCManagerIsAccessible_viaHCManager() {
        Context context = ApplicationProvider.getApplicationContext();
        HealthConnectManager service = context.getSystemService(HealthConnectManager.class);
        assertThat(service).isNotNull();
    }

    @Test
    public void testHCManagerIsAccessible_viaContextConstant() {
        Context context = ApplicationProvider.getApplicationContext();
        HealthConnectManager service = context.getSystemService(HealthConnectManager.class);
        assertThat(service).isNotNull();
    }

    @Test
    public void testRecordIdentifiers() {
        for (TestUtils.RecordAndIdentifier recordAndIdentifier : getRecordsAndIdentifiers()) {
            assertThat(recordAndIdentifier.getRecordClass().getRecordType())
                    .isEqualTo(recordAndIdentifier.getId());
        }
    }

    @Test
    public void testIsHealthPermission_forHealthPermission_returnsTrue() {
        Context context = ApplicationProvider.getApplicationContext();
        assertThat(isHealthPermission(context, HealthPermissions.READ_ACTIVE_CALORIES_BURNED))
                .isTrue();
        assertThat(isHealthPermission(context, HealthPermissions.READ_ACTIVE_CALORIES_BURNED))
                .isTrue();
    }

    @Test
    public void testIsHealthPermission_forNonHealthGroupPermission_returnsFalse() {
        Context context = ApplicationProvider.getApplicationContext();
        assertThat(isHealthPermission(context, HealthPermissions.MANAGE_HEALTH_PERMISSIONS))
                .isFalse();
        assertThat(isHealthPermission(context, CAMERA)).isFalse();
    }

    @Test
    public void testRandomIdWithInsert() throws Exception {
        // Insert a sample record of each data type.
        List<Record> insertRecords =
                TestUtils.insertRecords(
                        Collections.singletonList(DataFactory.getStepsRecord("abc")));
        assertThat(insertRecords.get(0).getMetadata().getId()).isNotNull();
        assertThat(insertRecords.get(0).getMetadata().getId()).isNotEqualTo("abc");
    }

    /**
     * Test to verify the working of {@link HealthConnectManager#updateRecords(java.util.List,
     * java.util.concurrent.Executor, android.os.OutcomeReceiver)}.
     *
     * <p>Insert a sample record of each dataType, update them and check by reading them.
     */
    @Test
    public void testUpdateRecords_validInput_dataBaseUpdatedSuccessfully() throws Exception {

        Context context = ApplicationProvider.getApplicationContext();
        CountDownLatch latch = new CountDownLatch(1);
        HealthConnectManager service = context.getSystemService(HealthConnectManager.class);
        assertThat(service).isNotNull();
        AtomicReference<HealthConnectException> responseException = new AtomicReference<>();

        // Insert a sample record of each data type.
        List<Record> insertRecords = TestUtils.insertRecords(getTestRecords());

        // read inserted records and verify that the data is same as inserted.
        assertThat(insertRecords).containsExactlyElementsIn(readMultipleRecordTypes(insertRecords));

        // Generate a second set of records that will be used to perform the update operation.
        List<Record> updateRecords = getTestRecords();

        // Modify the Uid of the updateRecords to the uuid that was present in the insert records.
        for (int itr = 0; itr < updateRecords.size(); itr++) {
            updateRecords.set(
                    itr,
                    setTestRecordId(
                            updateRecords.get(itr), insertRecords.get(itr).getMetadata().getId()));
        }

        service.updateRecords(
                updateRecords,
                Executors.newSingleThreadExecutor(),
                new OutcomeReceiver<Void, HealthConnectException>() {
                    @Override
                    public void onResult(Void result) {
                        latch.countDown();
                    }

                    @Override
                    public void onError(HealthConnectException exception) {
                        responseException.set(exception);
                        latch.countDown();
                        Log.e(
                                TAG,
                                "Exception: "
                                        + exception.getMessage()
                                        + ", error code: "
                                        + exception.getErrorCode());
                    }
                });

        // assert the inserted data has been modified per the updateRecords.
        assertThat(latch.await(3, TimeUnit.SECONDS)).isEqualTo(true);
        assertThat(responseException.get()).isNull();

        // assert the inserted data has been modified by reading the data.
        assertThat(updateRecords).containsExactlyElementsIn(readMultipleRecordTypes(updateRecords));
    }

    /**
     * Test to verify the working of {@link HealthConnectManager#updateRecords(java.util.List,
     * java.util.concurrent.Executor, android.os.OutcomeReceiver)}.
     *
     * <p>Insert a sample record of each dataType, while updating provide input with a few invalid
     * records. These records will have UUIDs that are not present in the table. Since this record
     * won't be updated, the transaction should fail and revert and no other record(even though
     * valid inputs) should not be modified either.
     */
    @Test
    public void testUpdateRecords_invalidInputRecords_noChangeInDataBase() throws Exception {

        Context context = ApplicationProvider.getApplicationContext();
        CountDownLatch latch = new CountDownLatch(1);
        HealthConnectManager service = context.getSystemService(HealthConnectManager.class);
        assertThat(service).isNotNull();
        AtomicReference<HealthConnectException> responseException = new AtomicReference<>();

        // Insert a sample record of each data type.
        List<Record> insertRecords = TestUtils.insertRecords(getTestRecords());

        // read inserted records and verify that the data is same as inserted.
        assertThat(insertRecords).containsExactlyElementsIn(readMultipleRecordTypes(insertRecords));
        // Generate a second set of records that will be used to perform the update operation.
        List<Record> updateRecords = getTestRecords();

        // Modify the Uid of the updateRecords to the UUID that was present in the insert records,
        // leaving out alternate records so that they have a new UUID which is not present in the
        // dataBase.
        for (int itr = 0; itr < updateRecords.size(); itr++) {
            updateRecords.set(
                    itr,
                    setTestRecordId(
                            updateRecords.get(itr),
                            itr % 2 == 0
                                    ? insertRecords.get(itr).getMetadata().getId()
                                    : UUID.randomUUID().toString()));
        }

        // perform the update operation.
        service.updateRecords(
                updateRecords,
                Executors.newSingleThreadExecutor(),
                new OutcomeReceiver<Void, HealthConnectException>() {
                    @Override
                    public void onResult(Void result) {}

                    @Override
                    public void onError(HealthConnectException exception) {
                        responseException.set(exception);
                        latch.countDown();
                        Log.e(
                                TAG,
                                "Exception: "
                                        + exception.getMessage()
                                        + ", error code: "
                                        + exception.getErrorCode());
                    }
                });

        assertThat(latch.await(/* timeout */ 3, TimeUnit.SECONDS)).isEqualTo(true);

        // assert the inserted data has not been modified by reading the data.
        assertThat(insertRecords).containsExactlyElementsIn(readMultipleRecordTypes(insertRecords));

        // verify that the testcase failed due to invalid argument exception.
        assertThat(responseException.get()).isNotNull();
        assertThat(responseException.get().getErrorCode())
                .isEqualTo(HealthConnectException.ERROR_INVALID_ARGUMENT);
    }

    /**
     * Test to verify the working of {@link HealthConnectManager#updateRecords(java.util.List,
     * java.util.concurrent.Executor, android.os.OutcomeReceiver)}.
     *
     * <p>Insert a sample record of each dataType, while updating add an input record with an
     * invalid packageName. Since this is an invalid record the transaction should fail and revert
     * and no other record(even though valid inputs) should not be modified either.
     */
    @Test
    public void testUpdateRecords_recordWithInvalidPackageName_noChangeInDataBase()
            throws Exception {

        Context context = ApplicationProvider.getApplicationContext();
        CountDownLatch latch = new CountDownLatch(1);
        HealthConnectManager service = context.getSystemService(HealthConnectManager.class);
        assertThat(service).isNotNull();
        AtomicReference<Exception> responseException = new AtomicReference<>();

        // Insert a sample record of each data type.
        List<Record> insertRecords = TestUtils.insertRecords(getTestRecords());

        // read inserted records and verify that the data is same as inserted.
        assertThat(insertRecords).containsExactlyElementsIn(readMultipleRecordTypes(insertRecords));
        // Generate a second set of records that will be used to perform the update operation.
        List<Record> updateRecords = getTestRecords();

        // Modify the Uuid of the updateRecords to the uuid that was present in the insert records.
        for (int itr = 0; itr < updateRecords.size(); itr++) {
            updateRecords.set(
                    itr,
                    setTestRecordId(
                            updateRecords.get(itr), insertRecords.get(itr).getMetadata().getId()));
            //             adding an entry with invalid packageName.
            if (updateRecords.get(itr).getRecordType() == RECORD_TYPE_STEPS) {
                updateRecords.set(
                        itr,
                        getStepsRecord(
                                /* clientRecordId= */ null, /* packageName= */ "abc.xyz.pqr"));
            }
        }

        try {
            // perform the update operation.
            service.updateRecords(
                    updateRecords,
                    Executors.newSingleThreadExecutor(),
                    new OutcomeReceiver<Void, HealthConnectException>() {
                        @Override
                        public void onResult(Void result) {
                            latch.countDown();
                        }

                        @Override
                        public void onError(HealthConnectException exception) {
                            responseException.set(exception);
                            latch.countDown();
                            Log.e(
                                    TAG,
                                    "Exception: "
                                            + exception.getMessage()
                                            + ", error code: "
                                            + exception.getErrorCode());
                        }
                    });

        } catch (Exception exception) {
            latch.countDown();
            responseException.set(exception);
        }
        assertThat(latch.await(/* timeout */ 3, TimeUnit.SECONDS)).isEqualTo(true);

        // assert the inserted data has not been modified by reading the data.
        assertThat(insertRecords).containsExactlyElementsIn(readMultipleRecordTypes(insertRecords));

        // verify that the testcase failed due to invalid argument exception.
        assertThat(responseException.get()).isNotNull();
        assertThat(responseException.get().getClass()).isEqualTo(IllegalArgumentException.class);
    }

    @Test
    public void testInsertRecords_intervalWithSameClientId_overwrites()
            throws InterruptedException {
        final String clientId = "stepsClientId";
        final int count1 = 10;
        final int count2 = 10;
        final Instant endTime1 = Instant.now();
        final Instant startTime1 = endTime1.minusMillis(1000L);
        final Instant endTime2 = endTime1.minusMillis(100L);
        final Instant startTime2 = startTime1.minusMillis(100L);

        TestUtils.insertRecordAndGetId(
                getStepsRecord(clientId, /* packageName= */ "", count1, startTime1, endTime1));
        TestUtils.insertRecordAndGetId(
                getStepsRecord(clientId, /* packageName= */ "", count2, startTime2, endTime2));

        final List<StepsRecord> records =
                TestUtils.readRecords(
                        new ReadRecordsRequestUsingIds.Builder<>(StepsRecord.class)
                                .addClientRecordId(clientId)
                                .build());

        assertThat(records).hasSize(1);
        assertThat(records.get(0).getCount()).isEqualTo(count2);
    }

    @Test
    public void testInsertRecords_intervalNoClientIdsAndSameTime_overwrites()
            throws InterruptedException {
        final int count1 = 10;
        final int count2 = 20;
        final Instant endTime = Instant.now();
        final Instant startTime = endTime.minusMillis(1000L);

        final String id1 =
                TestUtils.insertRecordAndGetId(
                        getStepsRecord(
                                /* clientRecordId= */ null,
                                /* packageName= */ "",
                                count1,
                                startTime,
                                endTime));
        final String id2 =
                TestUtils.insertRecordAndGetId(
                        getStepsRecord(
                                /* clientRecordId= */ null,
                                /* packageName= */ "",
                                count2,
                                startTime,
                                endTime));

        final List<StepsRecord> records =
                TestUtils.readRecords(
                        new ReadRecordsRequestUsingIds.Builder<>(StepsRecord.class)
                                .addId(id1)
                                .addId(id2)
                                .build());

        assertThat(records).hasSize(1);
        assertThat(getRecordById(records, id2).getCount()).isEqualTo(count2);
    }

    @Test
    public void testInsertRecords_intervalDifferentClientIdsAndSameTime_doesNotOverwrite()
            throws InterruptedException {
        final int count1 = 10;
        final int count2 = 20;
        final Instant endTime = Instant.now();
        final Instant startTime = endTime.minusMillis(1000L);

        final String id1 =
                TestUtils.insertRecordAndGetId(
                        getStepsRecord(
                                "stepsClientId1",
                                /* packageName= */ "",
                                count1,
                                startTime,
                                endTime));
        final String id2 =
                TestUtils.insertRecordAndGetId(
                        getStepsRecord(
                                "stepsClientId2",
                                /* packageName= */ "",
                                count2,
                                startTime,
                                endTime));

        final List<StepsRecord> records =
                TestUtils.readRecords(
                        new ReadRecordsRequestUsingIds.Builder<>(StepsRecord.class)
                                .addId(id1)
                                .addId(id2)
                                .build());

        assertThat(records).hasSize(2);
        assertThat(getRecordById(records, id1).getCount()).isEqualTo(count1);
        assertThat(getRecordById(records, id2).getCount()).isEqualTo(count2);
    }

    @Test
    public void testInsertRecords_instantWithSameClientId_overwrites() throws InterruptedException {
        final String clientId = "bmrClientId";
        final Power bmr1 = Power.fromWatts(100.0);
        final Power bmr2 = Power.fromWatts(110.0);
        final Instant time1 = Instant.now();
        final Instant time2 = time1.minusMillis(100L);

        TestUtils.insertRecordAndGetId(getBasalMetabolicRateRecord(clientId, bmr1, time1));
        TestUtils.insertRecordAndGetId(getBasalMetabolicRateRecord(clientId, bmr2, time2));

        final List<BasalMetabolicRateRecord> records =
                TestUtils.readRecords(
                        new ReadRecordsRequestUsingIds.Builder<>(BasalMetabolicRateRecord.class)
                                .addClientRecordId(clientId)
                                .build());

        assertThat(records).hasSize(1);
        assertThat(records.get(0).getBasalMetabolicRate()).isEqualTo(bmr2);
    }

    @Test
    public void testInsertRecords_instantNoClientIdsAndSameTime_overwrites()
            throws InterruptedException {
        final Power bmr1 = Power.fromWatts(100.0);
        final Power bmr2 = Power.fromWatts(110.0);
        final Instant time = Instant.now();

        final String id1 =
                TestUtils.insertRecordAndGetId(
                        getBasalMetabolicRateRecord(/* clientRecordId= */ null, bmr1, time));
        final String id2 =
                TestUtils.insertRecordAndGetId(
                        getBasalMetabolicRateRecord(/* clientRecordId= */ null, bmr2, time));

        final List<BasalMetabolicRateRecord> records =
                TestUtils.readRecords(
                        new ReadRecordsRequestUsingIds.Builder<>(BasalMetabolicRateRecord.class)
                                .addId(id1)
                                .addId(id2)
                                .build());

        assertThat(records).hasSize(1);
        assertThat(getRecordById(records, id2).getBasalMetabolicRate()).isEqualTo(bmr2);
    }

    @Test
    public void testInsertRecords_instantDifferentClientIdsAndSameTime_doesNotOverwrite()
            throws InterruptedException {
        final Power bmr1 = Power.fromWatts(100.0);
        final Power bmr2 = Power.fromWatts(110.0);
        final Instant time = Instant.now();

        final String id1 =
                TestUtils.insertRecordAndGetId(
                        getBasalMetabolicRateRecord(
                                /* clientRecordId= */ "bmrClientId1", bmr1, time));
        final String id2 =
                TestUtils.insertRecordAndGetId(
                        getBasalMetabolicRateRecord(
                                /* clientRecordId= */ "bmrClientId2", bmr2, time));

        final List<BasalMetabolicRateRecord> records =
                TestUtils.readRecords(
                        new ReadRecordsRequestUsingIds.Builder<>(BasalMetabolicRateRecord.class)
                                .addId(id1)
                                .addId(id2)
                                .build());

        assertThat(records).hasSize(2);
        assertThat(getRecordById(records, id1).getBasalMetabolicRate()).isEqualTo(bmr1);
        assertThat(getRecordById(records, id2).getBasalMetabolicRate()).isEqualTo(bmr2);
    }

    // Special case for hydration, must not override
    @Test
    public void testInsertRecords_hydrationNoClientIdsAndSameTime_doesNotOverwrite()
            throws InterruptedException {
        final Volume volume1 = Volume.fromLiters(0.1);
        final Volume volume2 = Volume.fromLiters(0.2);
        final Instant endTime = Instant.now();
        final Instant startTime = endTime.minusMillis(1000L);

        final String id1 =
                TestUtils.insertRecordAndGetId(
                        getHydrationRecord(
                                /* clientRecordId= */ null, startTime, endTime, volume1));
        final String id2 =
                TestUtils.insertRecordAndGetId(
                        getHydrationRecord(
                                /* clientRecordId= */ null, startTime, endTime, volume2));

        final List<HydrationRecord> records =
                TestUtils.readRecords(
                        new ReadRecordsRequestUsingIds.Builder<>(HydrationRecord.class)
                                .addId(id1)
                                .addId(id2)
                                .build());

        assertThat(records).hasSize(2);
        assertThat(getRecordById(records, id1).getVolume()).isEqualTo(volume1);
        assertThat(getRecordById(records, id2).getVolume()).isEqualTo(volume2);
    }

    // Special case for nutrition, must not override
    @Test
    public void testInsertRecords_nutritionNoClientIdsAndSameTime_doesNotOverwrite()
            throws InterruptedException {
        final Mass protein1 = Mass.fromGrams(1.0);
        final Mass protein2 = Mass.fromGrams(1.0);
        final Instant endTime = Instant.now();
        final Instant startTime = endTime.minusMillis(1000L);

        final String id1 =
                TestUtils.insertRecordAndGetId(
                        getNutritionRecord(
                                /* clientRecordId= */ null, startTime, endTime, protein1));
        final String id2 =
                TestUtils.insertRecordAndGetId(
                        getNutritionRecord(
                                /* clientRecordId= */ null, startTime, endTime, protein2));

        final List<NutritionRecord> records =
                TestUtils.readRecords(
                        new ReadRecordsRequestUsingIds.Builder<>(NutritionRecord.class)
                                .addId(id1)
                                .addId(id2)
                                .build());

        assertThat(records).hasSize(2);
        assertThat(getRecordById(records, id1).getProtein()).isEqualTo(protein1);
        assertThat(getRecordById(records, id2).getProtein()).isEqualTo(protein2);
    }

    @Test
    public void testAggregation_stepsCountTotal_acrossDST_works() throws Exception {
        ZoneOffset utcPlusOne = ZoneOffset.ofTotalSeconds(UTC.getTotalSeconds() + 3600);

        Instant midNight = Instant.now().truncatedTo(DAYS).minus(1, DAYS);

        Instant t0057 = midNight.plus(57, MINUTES);
        Instant t0058 = midNight.plus(58, MINUTES);
        Instant t0059 = midNight.plus(59, MINUTES);
        Instant t0100 = midNight.plus(1, HOURS);
        Instant t0300 = midNight.plus(3, HOURS);
        Instant t0400 = midNight.plus(4, HOURS);

        List<Record> records =
                Arrays.asList(
                        getStepsRecord(
                                t0057, utcPlusOne, t0058, utcPlusOne, 12), // 1:57-1:58 in test
                        // this will be removed by the workaround
                        getStepsRecord(t0059, utcPlusOne, t0100, UTC, 16), // 1:59-1:00 in test
                        getStepsRecord(t0300, UTC, t0400, UTC, 250));
        TestUtils.setupAggregation(APP_PACKAGE_NAME, HealthDataCategory.ACTIVITY);
        TestUtils.insertRecords(records);
        LocalDateTime startOfYesterday = LocalDateTime.now(UTC).truncatedTo(DAYS).minus(1, DAYS);
        AggregateRecordsRequest<Long> aggregateRecordsRequest =
                new AggregateRecordsRequest.Builder<Long>(
                                new LocalTimeRangeFilter.Builder()
                                        .setStartTime(startOfYesterday.plus(1, HOURS))
                                        .setEndTime(startOfYesterday.plus(4, HOURS))
                                        .build())
                        .addAggregationType(STEPS_COUNT_TOTAL)
                        .build();
        assertThat(aggregateRecordsRequest.getAggregationTypes()).isNotNull();
        assertThat(aggregateRecordsRequest.getTimeRangeFilter()).isNotNull();
        assertThat(aggregateRecordsRequest.getDataOriginsFilters()).isNotNull();

        AggregateRecordsResponse<Long> aggregateResponse =
                TestUtils.getAggregateResponse(aggregateRecordsRequest);
        assertThat(aggregateResponse.get(STEPS_COUNT_TOTAL)).isEqualTo(262);

        List<AggregateRecordsGroupedByDurationResponse<Long>> groupByResponse =
                TestUtils.getAggregateResponseGroupByDuration(
                        aggregateRecordsRequest, Duration.ofHours(1));

        assertThat(groupByResponse.get(0).getStartTime()).isEqualTo(midNight);
        assertThat(groupByResponse.get(0).getEndTime()).isEqualTo(t0100);
        assertThat(groupByResponse.get(0).getZoneOffset(STEPS_COUNT_TOTAL)).isEqualTo(utcPlusOne);
        assertThat(groupByResponse.get(0).get(STEPS_COUNT_TOTAL)).isEqualTo(12);

        // When no data falls in a given bucket, zone offset will be null and we use system default
        // zone to set bucket start and end time
        LocalDateTime localStart = t0100.atZone(utcPlusOne).toLocalDateTime();
        LocalDateTime localEnd = localStart.plus(1, HOURS);
        ZoneOffset startZone = ZoneOffset.systemDefault().getRules().getOffset(localStart);
        Instant start = localStart.atZone(startZone).toInstant();
        ZoneOffset endZone = ZoneOffset.systemDefault().getRules().getOffset(localEnd);
        Instant end = localEnd.atZone(endZone).toInstant();
        assertThat(groupByResponse.get(1).getStartTime()).isEqualTo(start);
        assertThat(groupByResponse.get(1).getEndTime()).isEqualTo(end);
        assertThat(groupByResponse.get(1).getZoneOffset(STEPS_COUNT_TOTAL)).isNull();

        assertThat(groupByResponse.get(2).getStartTime()).isEqualTo(t0300);
        assertThat(groupByResponse.get(2).getEndTime()).isEqualTo(t0400);
        assertThat(groupByResponse.get(2).getZoneOffset(STEPS_COUNT_TOTAL)).isEqualTo(UTC);
        assertThat(groupByResponse.get(2).get(STEPS_COUNT_TOTAL)).isEqualTo(250);
    }

    @Test
    public void testAutoDeleteApis() throws InterruptedException {
        UiAutomation uiAutomation = InstrumentationRegistry.getInstrumentation().getUiAutomation();

        Context context = ApplicationProvider.getApplicationContext();
        HealthConnectManager service = context.getSystemService(HealthConnectManager.class);
        assertThat(service).isNotNull();
        TestUtils.setAutoDeletePeriod(30);
        uiAutomation.adoptShellPermissionIdentity(MANAGE_HEALTH_DATA);
        try {
            assertThat(service.getRecordRetentionPeriodInDays()).isEqualTo(30);
        } finally {
            uiAutomation.dropShellPermissionIdentity();
        }

        TestUtils.setAutoDeletePeriod(0);
        uiAutomation.adoptShellPermissionIdentity(MANAGE_HEALTH_DATA);
        try {
            assertThat(service.getRecordRetentionPeriodInDays()).isEqualTo(0);
        } finally {
            uiAutomation.dropShellPermissionIdentity();
        }
    }

    @Test
    public void testStageRemoteData_withValidInput_noExceptionsReturned() throws Exception {
        CountDownLatch latch = new CountDownLatch(1);
        Context context = ApplicationProvider.getApplicationContext();
        HealthConnectManager service = context.getSystemService(HealthConnectManager.class);
        assertThat(service).isNotNull();

        try {
            File dataDir = context.getDataDir();
            File testRestoreFile1 = createAndGetNonEmptyFile(dataDir, "testRestoreFile1");
            File testRestoreFile2 = createAndGetNonEmptyFile(dataDir, "testRestoreFile2");

            assertThat(testRestoreFile1.exists()).isTrue();
            assertThat(testRestoreFile2.exists()).isTrue();

            Map<String, ParcelFileDescriptor> pfdsByFileName = new ArrayMap<>();
            pfdsByFileName.put(
                    testRestoreFile1.getName(),
                    ParcelFileDescriptor.open(
                            testRestoreFile1, ParcelFileDescriptor.MODE_READ_ONLY));
            pfdsByFileName.put(
                    testRestoreFile2.getName(),
                    ParcelFileDescriptor.open(
                            testRestoreFile2, ParcelFileDescriptor.MODE_READ_ONLY));

            InstrumentationRegistry.getInstrumentation()
                    .getUiAutomation()
                    .adoptShellPermissionIdentity(
                            "android.permission.STAGE_HEALTH_CONNECT_REMOTE_DATA");
            service.stageAllHealthConnectRemoteData(
                    pfdsByFileName,
                    Executors.newSingleThreadExecutor(),
                    new OutcomeReceiver<>() {
                        @Override
                        public void onResult(Void result) {
                            latch.countDown();
                        }

                        @Override
                        public void onError(@NonNull StageRemoteDataException error) {}
                    });
        } catch (IOException e) {
            Log.e(TAG, "Error creating / writing to test files.", e);
        } finally {
            InstrumentationRegistry.getInstrumentation()
                    .getUiAutomation()
                    .dropShellPermissionIdentity();
        }

        assertThat(latch.await(10, TimeUnit.SECONDS)).isEqualTo(true);

        deleteAllStagedRemoteData();
    }

    @Test
    public void testStageRemoteData_whenNotReadMode_errorIoReturned() throws Exception {
        CountDownLatch latch = new CountDownLatch(1);
        AtomicReference<Map<String, HealthConnectException>> observedExceptionsByFileName =
                new AtomicReference<>();
        Context context = ApplicationProvider.getApplicationContext();
        HealthConnectManager service = context.getSystemService(HealthConnectManager.class);
        assertThat(service).isNotNull();

        try {
            File dataDir = context.getDataDir();
            File testRestoreFile1 = createAndGetNonEmptyFile(dataDir, "testRestoreFile1");
            File testRestoreFile2 = createAndGetNonEmptyFile(dataDir, "testRestoreFile2");

            assertThat(testRestoreFile1.exists()).isTrue();
            assertThat(testRestoreFile2.exists()).isTrue();

            Map<String, ParcelFileDescriptor> pfdsByFileName = new ArrayMap<>();
            pfdsByFileName.put(
                    testRestoreFile1.getName(),
                    ParcelFileDescriptor.open(
                            testRestoreFile1, ParcelFileDescriptor.MODE_WRITE_ONLY));
            pfdsByFileName.put(
                    testRestoreFile2.getName(),
                    ParcelFileDescriptor.open(
                            testRestoreFile2, ParcelFileDescriptor.MODE_READ_ONLY));

            InstrumentationRegistry.getInstrumentation()
                    .getUiAutomation()
                    .adoptShellPermissionIdentity(
                            "android.permission.STAGE_HEALTH_CONNECT_REMOTE_DATA");
            service.stageAllHealthConnectRemoteData(
                    pfdsByFileName,
                    Executors.newSingleThreadExecutor(),
                    new OutcomeReceiver<>() {
                        @Override
                        public void onResult(Void unused) {}

                        @Override
                        public void onError(@NonNull StageRemoteDataException error) {
                            observedExceptionsByFileName.set(error.getExceptionsByFileNames());
                            latch.countDown();
                        }
                    });
        } catch (IOException e) {
            Log.e(TAG, "Error creating / writing to test files.", e);
        } finally {
            InstrumentationRegistry.getInstrumentation()
                    .getUiAutomation()
                    .dropShellPermissionIdentity();
        }

        assertThat(latch.await(10, TimeUnit.SECONDS)).isEqualTo(true);
        assertThat(observedExceptionsByFileName.get()).isNotNull();
        assertThat(observedExceptionsByFileName.get().size()).isEqualTo(1);
        assertThat(
                        observedExceptionsByFileName.get().entrySet().stream()
                                .findFirst()
                                .get()
                                .getKey())
                .isEqualTo("testRestoreFile1");
        assertThat(
                        observedExceptionsByFileName.get().entrySet().stream()
                                .findFirst()
                                .get()
                                .getValue()
                                .getErrorCode())
                .isEqualTo(HealthConnectException.ERROR_IO);

        deleteAllStagedRemoteData();
    }

    @Test
    public void testStageRemoteData_whenStagingStagedData_noExceptionsReturned() throws Exception {
        CountDownLatch latch = new CountDownLatch(1);
        CountDownLatch retryLatch = new CountDownLatch(1);
        Context context = ApplicationProvider.getApplicationContext();
        HealthConnectManager service = context.getSystemService(HealthConnectManager.class);
        assertThat(service).isNotNull();

        try {
            File dataDir = context.getDataDir();
            File testRestoreFile1 = createAndGetNonEmptyFile(dataDir, "testRestoreFile1");
            File testRestoreFile2 = createAndGetNonEmptyFile(dataDir, "testRestoreFile2");

            assertThat(testRestoreFile1.exists()).isTrue();
            assertThat(testRestoreFile2.exists()).isTrue();

            Map<String, ParcelFileDescriptor> pfdsByFileName = new ArrayMap<>();
            pfdsByFileName.put(
                    testRestoreFile1.getName(),
                    ParcelFileDescriptor.open(
                            testRestoreFile1, ParcelFileDescriptor.MODE_READ_ONLY));
            pfdsByFileName.put(
                    testRestoreFile2.getName(),
                    ParcelFileDescriptor.open(
                            testRestoreFile2, ParcelFileDescriptor.MODE_READ_ONLY));

            InstrumentationRegistry.getInstrumentation()
                    .getUiAutomation()
                    .adoptShellPermissionIdentity(
                            "android.permission.STAGE_HEALTH_CONNECT_REMOTE_DATA");
            service.stageAllHealthConnectRemoteData(
                    pfdsByFileName,
                    Executors.newSingleThreadExecutor(),
                    new OutcomeReceiver<>() {
                        @Override
                        public void onResult(Void result) {
                            latch.countDown();
                        }

                        @Override
                        public void onError(@NonNull StageRemoteDataException error) {}
                    });
            assertThat(latch.await(10, TimeUnit.SECONDS)).isEqualTo(true);

            // send the files again
            service.stageAllHealthConnectRemoteData(
                    pfdsByFileName,
                    Executors.newSingleThreadExecutor(),
                    new OutcomeReceiver<>() {
                        @Override
                        public void onResult(Void result) {
                            retryLatch.countDown();
                        }

                        @Override
                        public void onError(@NonNull StageRemoteDataException error) {}
                    });
        } catch (IOException e) {
            Log.e(TAG, "Error creating / writing to test files.", e);
        } finally {
            InstrumentationRegistry.getInstrumentation()
                    .getUiAutomation()
                    .dropShellPermissionIdentity();
        }

        assertThat(retryLatch.await(10, TimeUnit.SECONDS)).isEqualTo(true);

        deleteAllStagedRemoteData();
    }

    @Test
    public void testStageRemoteData_withoutPermission_errorSecurityReturned() throws Exception {
        CountDownLatch latch = new CountDownLatch(1);
        AtomicReference<Map<String, HealthConnectException>> observedExceptionsByFileName =
                new AtomicReference<>();
        Context context = ApplicationProvider.getApplicationContext();
        HealthConnectManager service = context.getSystemService(HealthConnectManager.class);
        assertThat(service).isNotNull();

        try {
            File dataDir = context.getDataDir();
            File testRestoreFile1 = createAndGetNonEmptyFile(dataDir, "testRestoreFile1");
            File testRestoreFile2 = createAndGetNonEmptyFile(dataDir, "testRestoreFile2");

            assertThat(testRestoreFile1.exists()).isTrue();
            assertThat(testRestoreFile2.exists()).isTrue();

            Map<String, ParcelFileDescriptor> pfdsByFileName = new ArrayMap<>();
            pfdsByFileName.put(
                    testRestoreFile1.getName(),
                    ParcelFileDescriptor.open(
                            testRestoreFile1, ParcelFileDescriptor.MODE_WRITE_ONLY));
            pfdsByFileName.put(
                    testRestoreFile2.getName(),
                    ParcelFileDescriptor.open(
                            testRestoreFile2, ParcelFileDescriptor.MODE_READ_ONLY));

            service.stageAllHealthConnectRemoteData(
                    pfdsByFileName,
                    Executors.newSingleThreadExecutor(),
                    new OutcomeReceiver<>() {
                        @Override
                        public void onResult(Void unused) {}

                        @Override
                        public void onError(@NonNull StageRemoteDataException error) {
                            observedExceptionsByFileName.set(error.getExceptionsByFileNames());
                            latch.countDown();
                        }
                    });
        } catch (IOException e) {
            Log.e(TAG, "Error creating / writing to test files.", e);
        }

        assertThat(latch.await(10, TimeUnit.SECONDS)).isEqualTo(true);
        assertThat(observedExceptionsByFileName.get()).isNotNull();
        assertThat(observedExceptionsByFileName.get().size()).isEqualTo(1);
        assertThat(
                        observedExceptionsByFileName.get().entrySet().stream()
                                .findFirst()
                                .get()
                                .getKey())
                .isEqualTo("");
        assertThat(
                        observedExceptionsByFileName.get().entrySet().stream()
                                .findFirst()
                                .get()
                                .getValue()
                                .getErrorCode())
                .isEqualTo(HealthConnectException.ERROR_SECURITY);

        deleteAllStagedRemoteData();
    }

    @Test
    public void testUpdateDataDownloadState_withoutPermission_throwsSecurityException() {
        Context context = ApplicationProvider.getApplicationContext();
        HealthConnectManager service = context.getSystemService(HealthConnectManager.class);
        assertThat(service).isNotNull();

        try {
            service.updateDataDownloadState(DATA_DOWNLOAD_STARTED);
        } catch (SecurityException e) {
            /* pass */
        }
    }

    @Test
    public void testGetHealthConnectDataState_beforeDownload_returnsIdleState() throws Exception {
        CountDownLatch latch = new CountDownLatch(1);
        AtomicReference<HealthConnectDataState> returnedHealthConnectDataState =
                new AtomicReference<>();
        Context context = ApplicationProvider.getApplicationContext();
        HealthConnectManager service = context.getSystemService(HealthConnectManager.class);
        assertThat(service).isNotNull();

        try {
            InstrumentationRegistry.getInstrumentation()
                    .getUiAutomation()
                    .adoptShellPermissionIdentity(MANAGE_HEALTH_DATA);
            service.getHealthConnectDataState(
                    Executors.newSingleThreadExecutor(),
                    new OutcomeReceiver<>() {
                        @Override
                        public void onResult(HealthConnectDataState healthConnectDataState) {
                            returnedHealthConnectDataState.set(healthConnectDataState);
                            latch.countDown();
                        }

                        @Override
                        public void onError(@NonNull HealthConnectException e) {}
                    });
        } finally {
            InstrumentationRegistry.getInstrumentation()
                    .getUiAutomation()
                    .dropShellPermissionIdentity();
        }
        assertThat(latch.await(10, TimeUnit.SECONDS)).isEqualTo(true);
        assertThat(returnedHealthConnectDataState.get().getDataRestoreState())
                .isEqualTo(RESTORE_STATE_IDLE);
        deleteAllStagedRemoteData();
    }

    @Test
    public void
            testGetHealthConnectDataState_beforeDownload_withMigrationPermission_returnsIdleState()
                    throws Exception {
        CountDownLatch latch = new CountDownLatch(1);
        AtomicReference<HealthConnectDataState> returnedHealthConnectDataState =
                new AtomicReference<>();
        Context context = ApplicationProvider.getApplicationContext();
        HealthConnectManager service = context.getSystemService(HealthConnectManager.class);
        assertThat(service).isNotNull();

        try {
            InstrumentationRegistry.getInstrumentation()
                    .getUiAutomation()
                    .adoptShellPermissionIdentity(MIGRATE_HEALTH_CONNECT_DATA);
            service.getHealthConnectDataState(
                    Executors.newSingleThreadExecutor(),
                    new OutcomeReceiver<>() {
                        @Override
                        public void onResult(HealthConnectDataState healthConnectDataState) {
                            returnedHealthConnectDataState.set(healthConnectDataState);
                            latch.countDown();
                        }

                        @Override
                        public void onError(@NonNull HealthConnectException e) {}
                    });
        } finally {
            InstrumentationRegistry.getInstrumentation()
                    .getUiAutomation()
                    .dropShellPermissionIdentity();
        }
        assertThat(latch.await(10, TimeUnit.SECONDS)).isEqualTo(true);
        assertThat(returnedHealthConnectDataState.get().getDataRestoreState())
                .isEqualTo(RESTORE_STATE_IDLE);
        deleteAllStagedRemoteData();
    }

    @Test
    public void testGetHealthConnectDataState_duringDownload_returnsRestorePendingState()
            throws Exception {
        CountDownLatch latch = new CountDownLatch(1);
        AtomicReference<HealthConnectDataState> returnedHealthConnectDataState =
                new AtomicReference<>();
        Context context = ApplicationProvider.getApplicationContext();
        HealthConnectManager service = context.getSystemService(HealthConnectManager.class);
        assertThat(service).isNotNull();

        try {
            InstrumentationRegistry.getInstrumentation()
                    .getUiAutomation()
                    .adoptShellPermissionIdentity(
                            "android.permission.STAGE_HEALTH_CONNECT_REMOTE_DATA",
                            MANAGE_HEALTH_DATA);
            service.updateDataDownloadState(DATA_DOWNLOAD_STARTED);
            service.getHealthConnectDataState(
                    Executors.newSingleThreadExecutor(),
                    new OutcomeReceiver<>() {
                        @Override
                        public void onResult(HealthConnectDataState healthConnectDataState) {
                            returnedHealthConnectDataState.set(healthConnectDataState);
                            latch.countDown();
                        }

                        @Override
                        public void onError(@NonNull HealthConnectException e) {}
                    });
        } finally {
            InstrumentationRegistry.getInstrumentation()
                    .getUiAutomation()
                    .dropShellPermissionIdentity();
        }

        assertThat(latch.await(10, TimeUnit.SECONDS)).isEqualTo(true);
        assertThat(returnedHealthConnectDataState.get().getDataRestoreState())
                .isEqualTo(RESTORE_STATE_PENDING);
        deleteAllStagedRemoteData();
    }

    @Test
    public void testGetHealthConnectDataState_whenDownloadDone_returnsRestorePendingState()
            throws Exception {
        CountDownLatch latch = new CountDownLatch(1);
        AtomicReference<HealthConnectDataState> returnedHealthConnectDataState =
                new AtomicReference<>();
        Context context = ApplicationProvider.getApplicationContext();
        HealthConnectManager service = context.getSystemService(HealthConnectManager.class);
        assertThat(service).isNotNull();

        try {
            InstrumentationRegistry.getInstrumentation()
                    .getUiAutomation()
                    .adoptShellPermissionIdentity(
                            "android.permission.STAGE_HEALTH_CONNECT_REMOTE_DATA",
                            MANAGE_HEALTH_DATA);
            service.updateDataDownloadState(DATA_DOWNLOAD_COMPLETE);
            service.getHealthConnectDataState(
                    Executors.newSingleThreadExecutor(),
                    new OutcomeReceiver<>() {
                        @Override
                        public void onResult(HealthConnectDataState healthConnectDataState) {
                            returnedHealthConnectDataState.set(healthConnectDataState);
                            latch.countDown();
                        }

                        @Override
                        public void onError(@NonNull HealthConnectException e) {}
                    });
        } finally {
            InstrumentationRegistry.getInstrumentation()
                    .getUiAutomation()
                    .dropShellPermissionIdentity();
        }

        assertThat(latch.await(10, TimeUnit.SECONDS)).isEqualTo(true);
        assertThat(returnedHealthConnectDataState.get().getDataRestoreState())
                .isEqualTo(RESTORE_STATE_PENDING);
        deleteAllStagedRemoteData();
    }

    @Test
    public void testGetHealthConnectDataState_whenDownloadFailed_returnsIdleState()
            throws Exception {
        CountDownLatch latch = new CountDownLatch(1);
        AtomicReference<HealthConnectDataState> returnedHealthConnectDataState =
                new AtomicReference<>();
        Context context = ApplicationProvider.getApplicationContext();
        HealthConnectManager service = context.getSystemService(HealthConnectManager.class);
        assertThat(service).isNotNull();

        try {
            InstrumentationRegistry.getInstrumentation()
                    .getUiAutomation()
                    .adoptShellPermissionIdentity(
                            "android.permission.STAGE_HEALTH_CONNECT_REMOTE_DATA",
                            MANAGE_HEALTH_DATA);
            service.updateDataDownloadState(DATA_DOWNLOAD_FAILED);
            service.getHealthConnectDataState(
                    Executors.newSingleThreadExecutor(),
                    new OutcomeReceiver<>() {
                        @Override
                        public void onResult(HealthConnectDataState healthConnectDataState) {
                            returnedHealthConnectDataState.set(healthConnectDataState);
                            latch.countDown();
                        }

                        @Override
                        public void onError(@NonNull HealthConnectException e) {}
                    });
        } finally {
            InstrumentationRegistry.getInstrumentation()
                    .getUiAutomation()
                    .dropShellPermissionIdentity();
        }
        assertThat(latch.await(10, TimeUnit.SECONDS)).isEqualTo(true);
        assertThat(returnedHealthConnectDataState.get().getDataRestoreState())
                .isEqualTo(RESTORE_STATE_IDLE);

        deleteAllStagedRemoteData();
    }

    @Test
    public void testGetHealthConnectDataState_afterStaging_returnsRestorePendingState()
            throws Exception {
        CountDownLatch latch = new CountDownLatch(1);
        CountDownLatch stateLatch = new CountDownLatch(1);
        AtomicReference<HealthConnectDataState> returnedHealthConnectDataState =
                new AtomicReference<>();
        Context context = ApplicationProvider.getApplicationContext();
        HealthConnectManager service = context.getSystemService(HealthConnectManager.class);
        assertThat(service).isNotNull();

        try {
            File dataDir = context.getDataDir();
            File testRestoreFile1 = createAndGetNonEmptyFile(dataDir, "testRestoreFile1");
            File testRestoreFile2 = createAndGetNonEmptyFile(dataDir, "testRestoreFile2");

            assertThat(testRestoreFile1.exists()).isTrue();
            assertThat(testRestoreFile2.exists()).isTrue();

            Map<String, ParcelFileDescriptor> pfdsByFileName = new ArrayMap<>();
            pfdsByFileName.put(
                    testRestoreFile1.getName(),
                    ParcelFileDescriptor.open(
                            testRestoreFile1, ParcelFileDescriptor.MODE_READ_ONLY));
            pfdsByFileName.put(
                    testRestoreFile2.getName(),
                    ParcelFileDescriptor.open(
                            testRestoreFile2, ParcelFileDescriptor.MODE_READ_ONLY));

            InstrumentationRegistry.getInstrumentation()
                    .getUiAutomation()
                    .adoptShellPermissionIdentity(
                            "android.permission.STAGE_HEALTH_CONNECT_REMOTE_DATA",
                            MANAGE_HEALTH_DATA);
            service.stageAllHealthConnectRemoteData(
                    pfdsByFileName,
                    Executors.newSingleThreadExecutor(),
                    new OutcomeReceiver<>() {
                        @Override
                        public void onResult(Void result) {
                            latch.countDown();
                        }

                        @Override
                        public void onError(@NonNull StageRemoteDataException error) {}
                    });
            assertThat(latch.await(10, TimeUnit.SECONDS)).isEqualTo(true);
            service.getHealthConnectDataState(
                    Executors.newSingleThreadExecutor(),
                    new OutcomeReceiver<>() {
                        @Override
                        public void onResult(HealthConnectDataState healthConnectDataState) {
                            returnedHealthConnectDataState.set(healthConnectDataState);
                            stateLatch.countDown();
                        }

                        @Override
                        public void onError(@NonNull HealthConnectException e) {}
                    });
        } catch (IOException e) {
            Log.e(TAG, "Error creating / writing to test files.", e);
        } finally {
            InstrumentationRegistry.getInstrumentation()
                    .getUiAutomation()
                    .dropShellPermissionIdentity();
        }
        assertThat(stateLatch.await(10, TimeUnit.SECONDS)).isEqualTo(true);
        assertThat(returnedHealthConnectDataState.get().getDataRestoreState())
                .isEqualTo(RESTORE_STATE_PENDING);

        deleteAllStagedRemoteData();
    }

    @Test
    public void testGetDataRestoreError_onErrorDuringStaging_returnsErrorFetching()
            throws Exception {
        CountDownLatch latch = new CountDownLatch(1);
        CountDownLatch stateLatch = new CountDownLatch(1);
        AtomicReference<HealthConnectDataState> returnedHealthConnectDataState =
                new AtomicReference<>();
        Context context = ApplicationProvider.getApplicationContext();
        HealthConnectManager service = context.getSystemService(HealthConnectManager.class);
        assertThat(service).isNotNull();

        try {
            File dataDir = context.getDataDir();
            File testRestoreFile1 = createAndGetNonEmptyFile(dataDir, "testRestoreFile1");
            File testRestoreFile2 = createAndGetNonEmptyFile(dataDir, "testRestoreFile2");

            assertThat(testRestoreFile1.exists()).isTrue();
            assertThat(testRestoreFile2.exists()).isTrue();

            Map<String, ParcelFileDescriptor> pfdsByFileName = new ArrayMap<>();
            pfdsByFileName.put(
                    testRestoreFile1.getName(),
                    ParcelFileDescriptor.open(
                            testRestoreFile1, ParcelFileDescriptor.MODE_WRITE_ONLY));
            pfdsByFileName.put(
                    testRestoreFile2.getName(),
                    ParcelFileDescriptor.open(
                            testRestoreFile2, ParcelFileDescriptor.MODE_READ_ONLY));

            InstrumentationRegistry.getInstrumentation()
                    .getUiAutomation()
                    .adoptShellPermissionIdentity(
                            "android.permission.STAGE_HEALTH_CONNECT_REMOTE_DATA",
                            MANAGE_HEALTH_DATA);
            service.stageAllHealthConnectRemoteData(
                    pfdsByFileName,
                    Executors.newSingleThreadExecutor(),
                    new OutcomeReceiver<>() {
                        @Override
                        public void onResult(Void result) {}

                        @Override
                        public void onError(@NonNull StageRemoteDataException error) {
                            latch.countDown();
                        }
                    });
            assertThat(latch.await(10, TimeUnit.SECONDS)).isEqualTo(true);
            service.getHealthConnectDataState(
                    Executors.newSingleThreadExecutor(),
                    new OutcomeReceiver<>() {
                        @Override
                        public void onResult(HealthConnectDataState healthConnectDataState) {
                            returnedHealthConnectDataState.set(healthConnectDataState);
                            stateLatch.countDown();
                        }

                        @Override
                        public void onError(@NonNull HealthConnectException e) {}
                    });
        } catch (IOException e) {
            Log.e(TAG, "Error creating / writing to test files.", e);
        } finally {
            InstrumentationRegistry.getInstrumentation()
                    .getUiAutomation()
                    .dropShellPermissionIdentity();
        }

        assertThat(stateLatch.await(10, TimeUnit.SECONDS)).isEqualTo(true);
        assertThat(returnedHealthConnectDataState.get().getDataRestoreError())
                .isEqualTo(RESTORE_ERROR_FETCHING_DATA);
        deleteAllStagedRemoteData();
    }

    @Test
    public void testGetDataRestoreError_onDownloadFailed_returnsErrorFetching() throws Exception {
        CountDownLatch latch = new CountDownLatch(1);
        AtomicReference<HealthConnectDataState> returnedHealthConnectDataState =
                new AtomicReference<>();
        Context context = ApplicationProvider.getApplicationContext();
        HealthConnectManager service = context.getSystemService(HealthConnectManager.class);
        assertThat(service).isNotNull();

        try {
            InstrumentationRegistry.getInstrumentation()
                    .getUiAutomation()
                    .adoptShellPermissionIdentity(
                            "android.permission.STAGE_HEALTH_CONNECT_REMOTE_DATA",
                            MANAGE_HEALTH_DATA);
            service.updateDataDownloadState(DATA_DOWNLOAD_FAILED);
            service.getHealthConnectDataState(
                    Executors.newSingleThreadExecutor(),
                    new OutcomeReceiver<>() {
                        @Override
                        public void onResult(HealthConnectDataState healthConnectDataState) {
                            returnedHealthConnectDataState.set(healthConnectDataState);
                            latch.countDown();
                        }

                        @Override
                        public void onError(@NonNull HealthConnectException e) {}
                    });
        } finally {
            InstrumentationRegistry.getInstrumentation()
                    .getUiAutomation()
                    .dropShellPermissionIdentity();
        }

        assertThat(latch.await(10, TimeUnit.SECONDS)).isEqualTo(true);
        assertThat(returnedHealthConnectDataState.get().getDataRestoreError())
                .isEqualTo(RESTORE_ERROR_FETCHING_DATA);
        deleteAllStagedRemoteData();
    }

    @Test
    public void testGetDataRestoreError_onNoErrorDuringRestore_returnsNoError() throws Exception {
        CountDownLatch latch = new CountDownLatch(1);
        CountDownLatch stateLatch = new CountDownLatch(1);
        AtomicReference<HealthConnectDataState> returnedHealthConnectDataState =
                new AtomicReference<>();
        Context context = ApplicationProvider.getApplicationContext();
        HealthConnectManager service = context.getSystemService(HealthConnectManager.class);
        assertThat(service).isNotNull();

        try {
            File dataDir = context.getDataDir();
            File testRestoreFile1 = createAndGetNonEmptyFile(dataDir, "testRestoreFile1");
            File testRestoreFile2 = createAndGetNonEmptyFile(dataDir, "testRestoreFile2");

            assertThat(testRestoreFile1.exists()).isTrue();
            assertThat(testRestoreFile2.exists()).isTrue();

            Map<String, ParcelFileDescriptor> pfdsByFileName = new ArrayMap<>();
            pfdsByFileName.put(
                    testRestoreFile1.getName(),
                    ParcelFileDescriptor.open(
                            testRestoreFile1, ParcelFileDescriptor.MODE_READ_ONLY));
            pfdsByFileName.put(
                    testRestoreFile2.getName(),
                    ParcelFileDescriptor.open(
                            testRestoreFile2, ParcelFileDescriptor.MODE_READ_ONLY));

            InstrumentationRegistry.getInstrumentation()
                    .getUiAutomation()
                    .adoptShellPermissionIdentity(
                            "android.permission.STAGE_HEALTH_CONNECT_REMOTE_DATA",
                            MANAGE_HEALTH_DATA);
            service.stageAllHealthConnectRemoteData(
                    pfdsByFileName,
                    Executors.newSingleThreadExecutor(),
                    new OutcomeReceiver<>() {
                        @Override
                        public void onResult(Void result) {
                            latch.countDown();
                        }

                        @Override
                        public void onError(@NonNull StageRemoteDataException error) {}
                    });
            assertThat(latch.await(10, TimeUnit.SECONDS)).isEqualTo(true);
            service.getHealthConnectDataState(
                    Executors.newSingleThreadExecutor(),
                    new OutcomeReceiver<>() {
                        @Override
                        public void onResult(HealthConnectDataState healthConnectDataState) {
                            returnedHealthConnectDataState.set(healthConnectDataState);
                            stateLatch.countDown();
                        }

                        @Override
                        public void onError(@NonNull HealthConnectException e) {}
                    });
        } catch (IOException e) {
            Log.e(TAG, "Error creating / writing to test files.", e);
        } finally {
            InstrumentationRegistry.getInstrumentation()
                    .getUiAutomation()
                    .dropShellPermissionIdentity();
        }

        assertThat(stateLatch.await(10, TimeUnit.SECONDS)).isEqualTo(true);
        assertThat(returnedHealthConnectDataState.get().getDataRestoreError())
                .isEqualTo(RESTORE_ERROR_NONE);
        deleteAllStagedRemoteData();
    }

    @Test
    public void testDataMigrationState_byDefault_returnsIdleState() throws Exception {
        CountDownLatch latch = new CountDownLatch(1);
        AtomicReference<HealthConnectDataState> returnedHealthConnectDataState =
                new AtomicReference<>();
        Context context = ApplicationProvider.getApplicationContext();
        HealthConnectManager service = context.getSystemService(HealthConnectManager.class);
        assertThat(service).isNotNull();

        try {
            InstrumentationRegistry.getInstrumentation()
                    .getUiAutomation()
                    .adoptShellPermissionIdentity(MANAGE_HEALTH_DATA);
            service.getHealthConnectDataState(
                    Executors.newSingleThreadExecutor(),
                    new OutcomeReceiver<>() {
                        @Override
                        public void onResult(HealthConnectDataState healthConnectDataState) {
                            returnedHealthConnectDataState.set(healthConnectDataState);
                            latch.countDown();
                        }

                        @Override
                        public void onError(@NonNull HealthConnectException e) {}
                    });
        } finally {
            InstrumentationRegistry.getInstrumentation()
                    .getUiAutomation()
                    .dropShellPermissionIdentity();
        }
        assertThat(latch.await(10, TimeUnit.SECONDS)).isEqualTo(true);
        assertThat(returnedHealthConnectDataState.get().getDataMigrationState())
                .isEqualTo(MIGRATION_STATE_IDLE);
        deleteAllStagedRemoteData();
    }

    @Test
    public void testGetHealthConnectDataState_withoutPermission_returnsSecurityException()
            throws Exception {
        CountDownLatch latch = new CountDownLatch(1);
        AtomicReference<HealthConnectException> returnedException = new AtomicReference<>();
        Context context = ApplicationProvider.getApplicationContext();
        HealthConnectManager service = context.getSystemService(HealthConnectManager.class);
        assertThat(service).isNotNull();

        try {
            service.getHealthConnectDataState(
                    Executors.newSingleThreadExecutor(),
                    new OutcomeReceiver<>() {
                        @Override
                        public void onResult(HealthConnectDataState healthConnectDataState) {}

                        @Override
                        public void onError(@NonNull HealthConnectException e) {
                            returnedException.set(e);
                            latch.countDown();
                        }
                    });
        } catch (Exception e) {
            throw new RuntimeException(e);
        }
        assertThat(latch.await(10, TimeUnit.SECONDS)).isEqualTo(true);
        assertThat(returnedException.get().getErrorCode())
                .isEqualTo(HealthConnectException.ERROR_SECURITY);
        deleteAllStagedRemoteData();
    }

    @Test
    public void testDataApis_migrationInProgress_apisBlocked() throws InterruptedException {
        UiAutomation uiAutomation = InstrumentationRegistry.getInstrumentation().getUiAutomation();
        uiAutomation.adoptShellPermissionIdentity(MANAGE_HEALTH_DATA);

        runWithShellPermissionIdentity(
                () -> {
                    TestUtils.startMigration();
                    assertThat(TestUtils.getHealthConnectDataMigrationState())
                            .isEqualTo(HealthConnectDataState.MIGRATION_STATE_IN_PROGRESS);
                },
                Manifest.permission.MIGRATE_HEALTH_CONNECT_DATA);

        StepsRecord testRecord = DataFactory.getStepsRecord();

        try {
            testRecord = (StepsRecord) TestUtils.insertRecord(testRecord);
            Assert.fail();
        } catch (HealthConnectException exception) {
            assertThat(exception).isNotNull();
            assertThat(exception.getErrorCode())
                    .isEqualTo(HealthConnectException.ERROR_DATA_SYNC_IN_PROGRESS);
        }

        try {
            ReadRecordsRequestUsingIds<StepsRecord> request =
                    new ReadRecordsRequestUsingIds.Builder<>(StepsRecord.class)
                            .addId(testRecord.getMetadata().getId())
                            .build();
            TestUtils.readRecords(request);
            Assert.fail();
        } catch (HealthConnectException exception) {
            assertThat(exception).isNotNull();
            assertThat(exception.getErrorCode())
                    .isEqualTo(HealthConnectException.ERROR_DATA_SYNC_IN_PROGRESS);
        }

        try {
            TestUtils.updateRecords(Collections.singletonList(testRecord));
            Assert.fail();
        } catch (HealthConnectException exception) {
            assertThat(exception).isNotNull();
            assertThat(exception.getErrorCode())
                    .isEqualTo(HealthConnectException.ERROR_DATA_SYNC_IN_PROGRESS);
        }

        try {
            TestUtils.deleteRecords(Collections.singletonList(testRecord));
            Assert.fail();
        } catch (HealthConnectException exception) {
            assertThat(exception).isNotNull();
            assertThat(exception.getErrorCode())
                    .isEqualTo(HealthConnectException.ERROR_DATA_SYNC_IN_PROGRESS);
        }

        try {
            TestUtils.getActivityDates(Collections.singletonList(testRecord.getClass()));
            Assert.fail();
        } catch (HealthConnectException exception) {
            assertThat(exception).isNotNull();
            assertThat(exception.getErrorCode())
                    .isEqualTo(HealthConnectException.ERROR_DATA_SYNC_IN_PROGRESS);
        }

        try {
            uiAutomation.adoptShellPermissionIdentity(MANAGE_HEALTH_DATA);
            TestUtils.getApplicationInfo();
            Assert.fail();
        } catch (HealthConnectException exception) {
            assertThat(exception).isNotNull();
            assertThat(exception.getErrorCode())
                    .isEqualTo(HealthConnectException.ERROR_DATA_SYNC_IN_PROGRESS);
            uiAutomation.dropShellPermissionIdentity();
        }

        try {
            uiAutomation.adoptShellPermissionIdentity(MANAGE_HEALTH_DATA);

            TestUtils.queryAccessLogs();
            Assert.fail();
        } catch (HealthConnectException exception) {
            assertThat(exception).isNotNull();
            assertThat(exception.getErrorCode())
                    .isEqualTo(HealthConnectException.ERROR_DATA_SYNC_IN_PROGRESS);
            uiAutomation.dropShellPermissionIdentity();
        }

        try {
            uiAutomation.adoptShellPermissionIdentity(MANAGE_HEALTH_DATA);

            TestUtils.setAutoDeletePeriod(1);
            Assert.fail();
        } catch (HealthConnectException exception) {
            assertThat(exception).isNotNull();
            assertThat(exception.getErrorCode())
                    .isEqualTo(HealthConnectException.ERROR_DATA_SYNC_IN_PROGRESS);
            uiAutomation.dropShellPermissionIdentity();
        }

        try {
            TestUtils.getChangeLogToken(
                    new ChangeLogTokenRequest.Builder().addRecordType(StepsRecord.class).build());
            Assert.fail();
        } catch (HealthConnectException exception) {
            assertThat(exception).isNotNull();
            assertThat(exception.getErrorCode())
                    .isEqualTo(HealthConnectException.ERROR_DATA_SYNC_IN_PROGRESS);
        }

        try {

            TestUtils.getChangeLogs(new ChangeLogsRequest.Builder(/* token */ "").build());
            Assert.fail();
        } catch (HealthConnectException exception) {
            assertThat(exception).isNotNull();
            assertThat(exception.getErrorCode())
                    .isEqualTo(HealthConnectException.ERROR_DATA_SYNC_IN_PROGRESS);
        }

        AggregateRecordsRequest<Long> aggregateRecordsRequest =
                new AggregateRecordsRequest.Builder<Long>(
                                new TimeInstantRangeFilter.Builder()
                                        .setStartTime(Instant.now().minus(3, DAYS))
                                        .setEndTime(Instant.now())
                                        .build())
                        .addAggregationType(STEPS_COUNT_TOTAL)
                        .build();

        try {
            TestUtils.getAggregateResponse(
                    aggregateRecordsRequest, Collections.singletonList(testRecord));
            Assert.fail();
        } catch (HealthConnectException exception) {
            assertThat(exception).isNotNull();
            assertThat(exception.getErrorCode())
                    .isEqualTo(HealthConnectException.ERROR_DATA_SYNC_IN_PROGRESS);
        }

        try {
            TestUtils.getAggregateResponseGroupByDuration(
                    aggregateRecordsRequest, Duration.ofDays(1));
            Assert.fail();
        } catch (HealthConnectException exception) {
            assertThat(exception).isNotNull();
            assertThat(exception.getErrorCode())
                    .isEqualTo(HealthConnectException.ERROR_DATA_SYNC_IN_PROGRESS);
        }

        try {
            TestUtils.getAggregateResponseGroupByPeriod(
                    new AggregateRecordsRequest.Builder<Long>(
                                    new LocalTimeRangeFilter.Builder()
                                            .setStartTime(LocalDateTime.now(UTC).minusDays(2))
                                            .setEndTime(LocalDateTime.now(UTC))
                                            .build())
                            .addAggregationType(STEPS_COUNT_TOTAL)
                            .build(),
                    Period.ofDays(1));
            Assert.fail();
        } catch (HealthConnectException exception) {
            assertThat(exception).isNotNull();
            assertThat(exception.getErrorCode())
                    .isEqualTo(HealthConnectException.ERROR_DATA_SYNC_IN_PROGRESS);
        }

        runWithShellPermissionIdentity(
                TestUtils::finishMigration, Manifest.permission.MIGRATE_HEALTH_CONNECT_DATA);
    }

    @Test
    public void testGetRecordTypeInfo_InsertRecords_correctContributingPackages() throws Exception {
        // Insert a set of test records for StepRecords, ExerciseSessionRecord, HeartRateRecord,
        // BasalMetabolicRateRecord.
<<<<<<< HEAD
        List<Record> testRecords = TestUtils.insertRecords(TestUtils.getTestRecords());
=======
        List<Record> testRecords = DataFactory.getTestRecords();
        TestUtils.insertRecords(testRecords);
>>>>>>> 0cec08d3

        // Populate expected records. This method puts empty lists as contributing packages for all
        // records.
        HashMap<Class<? extends Record>, TestUtils.RecordTypeInfoTestResponse> expectedResponseMap =
                new HashMap<>();
        TestUtils.populateAndResetExpectedResponseMap(expectedResponseMap);
        // Populate contributing packages list for expected records by adding the current cts
        // package.
        expectedResponseMap.get(StepsRecord.class).getContributingPackages().add(APP_PACKAGE_NAME);
        expectedResponseMap
                .get(ExerciseSessionRecord.class)
                .getContributingPackages()
                .add(APP_PACKAGE_NAME);
        expectedResponseMap
                .get(HeartRateRecord.class)
                .getContributingPackages()
                .add(APP_PACKAGE_NAME);
        expectedResponseMap
                .get(BasalMetabolicRateRecord.class)
                .getContributingPackages()
                .add(APP_PACKAGE_NAME);

        // When recordTypes are modified the appInfo also gets updated and this update happens on
        // a background thread. To ensure the test has the latest values for appInfo, add a wait
        // time before fetching it.
        Thread.sleep(500);
        // since test records contains the following records
        Map<Class<? extends Record>, RecordTypeInfoResponse> response =
                TestUtils.queryAllRecordTypesInfo();
        if (isEmptyContributingPackagesForAll(response)) {
            return;
        }

        // verify response data is correct.
        verifyRecordTypeResponse(response, expectedResponseMap);

        // delete first set inserted records.
        TestUtils.deleteRecords(testRecords);

        // clear out contributing packages.
        TestUtils.populateAndResetExpectedResponseMap(expectedResponseMap);
        // delete inserted records.

        // When recordTypes are modified the appInfo also gets updated and this update happens on
        // a background thread. To ensure the test has the latest values for appInfo, add a wait
        // time before fetching it.
        Thread.sleep(500);
        response = TestUtils.queryAllRecordTypesInfo();
        // verify that the API still returns all record types with the cts packages as contributing
        // package. this is because only one of the inserted record for each record type was
        // deleted.
        verifyRecordTypeResponse(response, expectedResponseMap);
    }

    @Test
    public void testGetRecordTypeInfo_partiallyDeleteInsertedRecords_correctContributingPackages()
            throws Exception {
        // Insert a sets of test records for StepRecords, ExerciseSessionRecord, HeartRateRecord,
        // BasalMetabolicRateRecord.
<<<<<<< HEAD
        List<Record> testRecords = TestUtils.insertRecords(TestUtils.getTestRecords());
=======
        List<Record> testRecords = DataFactory.getTestRecords();
        TestUtils.insertRecords(testRecords);
>>>>>>> 0cec08d3

        // Populate expected records. This method puts empty lists as contributing packages for all
        // records.
        HashMap<Class<? extends Record>, TestUtils.RecordTypeInfoTestResponse> expectedResponseMap =
                new HashMap<>();
        TestUtils.populateAndResetExpectedResponseMap(expectedResponseMap);
        // Populate contributing packages list for expected records by adding the current cts
        // package.
        expectedResponseMap.get(StepsRecord.class).getContributingPackages().add(APP_PACKAGE_NAME);
        expectedResponseMap
                .get(ExerciseSessionRecord.class)
                .getContributingPackages()
                .add(APP_PACKAGE_NAME);
        expectedResponseMap
                .get(HeartRateRecord.class)
                .getContributingPackages()
                .add(APP_PACKAGE_NAME);
        expectedResponseMap
                .get(BasalMetabolicRateRecord.class)
                .getContributingPackages()
                .add(APP_PACKAGE_NAME);

        // When recordTypes are modified the appInfo also gets updated and this update happens on
        // a background thread. To ensure the test has the latest values for appInfo, add a wait
        // time before fetching it.
        Thread.sleep(500);
        // since test records contains the following records
        Map<Class<? extends Record>, RecordTypeInfoResponse> response =
                TestUtils.queryAllRecordTypesInfo();
        if (isEmptyContributingPackagesForAll(response)) {
            return;
        }
        // verify response data is correct.
        verifyRecordTypeResponse(response, expectedResponseMap);

        // delete 2 of the inserted records.
        ArrayList<Record> recordsToBeDeleted = new ArrayList<>();
        for (int itr = 0; itr < testRecords.size() / 2; itr++) {
            recordsToBeDeleted.add(testRecords.get(itr));
            expectedResponseMap
                    .get(testRecords.get(itr).getClass())
                    .getContributingPackages()
                    .clear();
        }

        TestUtils.deleteRecords(recordsToBeDeleted);

        // When recordTypes are modified the appInfo also gets updated and this update happens on
        // a background thread. To ensure the test has the latest values for appInfo, add a wait
        // time before fetching it.
        Thread.sleep(500);
        response = TestUtils.queryAllRecordTypesInfo();
        if (isEmptyContributingPackagesForAll(response)) {
            return;
        }
        verifyRecordTypeResponse(response, expectedResponseMap);
    }

    @Test
    public void testGetRecordTypeInfo_MultipleInsertedRecords_correctContributingPackages()
            throws Exception {
        // Insert 2 sets of test records for StepRecords, ExerciseSessionRecord, HeartRateRecord,
        // BasalMetabolicRateRecord.
<<<<<<< HEAD
        List<Record> testRecords = TestUtils.insertRecords(TestUtils.getTestRecords());

        TestUtils.insertRecords(TestUtils.getTestRecords());
=======
        List<Record> testRecords = DataFactory.getTestRecords();
        TestUtils.insertRecords(testRecords);

        List<Record> testRecords2 = DataFactory.getTestRecords();
        TestUtils.insertRecords(testRecords2);
>>>>>>> 0cec08d3

        // When recordTypes are modified the appInfo also gets updated and this update happens on
        // a background thread. To ensure the test has the latest values for appInfo, add a wait
        // time before fetching it.
        Thread.sleep(500);
        // Populate expected records. This method puts empty lists as contributing packages for all
        // records.
        HashMap<Class<? extends Record>, TestUtils.RecordTypeInfoTestResponse> expectedResponseMap =
                new HashMap<>();
        TestUtils.populateAndResetExpectedResponseMap(expectedResponseMap);
        // Populate contributing packages list for expected records by adding the current cts
        // package.
        expectedResponseMap.get(StepsRecord.class).getContributingPackages().add(APP_PACKAGE_NAME);
        expectedResponseMap
                .get(ExerciseSessionRecord.class)
                .getContributingPackages()
                .add(APP_PACKAGE_NAME);
        expectedResponseMap
                .get(HeartRateRecord.class)
                .getContributingPackages()
                .add(APP_PACKAGE_NAME);
        expectedResponseMap
                .get(BasalMetabolicRateRecord.class)
                .getContributingPackages()
                .add(APP_PACKAGE_NAME);

        // since test records contains the following records
        Map<Class<? extends Record>, RecordTypeInfoResponse> response =
                TestUtils.queryAllRecordTypesInfo();
        if (isEmptyContributingPackagesForAll(response)) {
            return;
        }
        // verify response data is correct.
        verifyRecordTypeResponse(response, expectedResponseMap);

        // delete only one set of inserted records.
        TestUtils.deleteRecords(testRecords);

        // When recordTypes are modified the appInfo also gets updated and this update happens on
        // a background thread. To ensure the test has the latest values for appInfo, add a wait
        // time before fetching it.
        Thread.sleep(500);
        response = TestUtils.queryAllRecordTypesInfo();
        if (isEmptyContributingPackagesForAll(response)) {
            return;
        }

        verifyRecordTypeResponse(response, expectedResponseMap);
    }

    private boolean isEmptyContributingPackagesForAll(
            Map<Class<? extends Record>, RecordTypeInfoResponse> response) {
        // If all the responses have empty lists in their contributing packages then we
        // return true. This can happen when the sync or insert took a long time to run, or they
        // faced an issue while running.
        return !response.values().stream()
                .map(RecordTypeInfoResponse::getContributingPackages)
                .anyMatch(list -> !list.isEmpty());
    }

    private static void deleteAllStagedRemoteData()
            throws NoSuchMethodException, InvocationTargetException, IllegalAccessException {
        try {
            Context context = ApplicationProvider.getApplicationContext();
            HealthConnectManager service = context.getSystemService(HealthConnectManager.class);
            assertThat(service).isNotNull();

            InstrumentationRegistry.getInstrumentation()
                    .getUiAutomation()
                    .adoptShellPermissionIdentity(
                            "android.permission.DELETE_STAGED_HEALTH_CONNECT_REMOTE_DATA");
            // TODO(b/241542162): Avoid using reflection as a workaround once test apis can be
            //  run in CTS tests.
            service.getClass().getMethod("deleteAllStagedRemoteData").invoke(service);
        } finally {
            InstrumentationRegistry.getInstrumentation()
                    .getUiAutomation()
                    .dropShellPermissionIdentity();
        }
    }

    private static void verifyRecordTypeResponse(
            Map<Class<? extends Record>, RecordTypeInfoResponse> responses,
            HashMap<Class<? extends Record>, TestUtils.RecordTypeInfoTestResponse>
                    expectedResponse) {
        responses.forEach(
                (recordTypeClass, recordTypeInfoResponse) -> {
                    TestUtils.RecordTypeInfoTestResponse expectedTestResponse =
                            expectedResponse.get(recordTypeClass);
                    assertThat(expectedTestResponse).isNotNull();
                    assertThat(recordTypeInfoResponse.getPermissionCategory())
                            .isEqualTo(expectedTestResponse.getRecordTypePermission());
                    assertThat(recordTypeInfoResponse.getDataCategory())
                            .isEqualTo(expectedTestResponse.getRecordTypeCategory());
                    ArrayList<String> contributingPackagesAsStrings = new ArrayList<>();
                    for (DataOrigin pck : recordTypeInfoResponse.getContributingPackages()) {
                        contributingPackagesAsStrings.add(pck.getPackageName());
                    }
                    Collections.sort(contributingPackagesAsStrings);
                    Collections.sort(expectedTestResponse.getContributingPackages());
                    assertThat(contributingPackagesAsStrings)
                            .isEqualTo(expectedTestResponse.getContributingPackages());
                });
    }

    private static List<Record> getTestRecords() {
        return Arrays.asList(
                getStepsRecord(/* clientRecordId= */ null, /* packageName= */ ""),
                getHeartRateRecord(),
                getBasalMetabolicRateRecord());
    }

    private static Record setTestRecordId(Record record, String id) {
        Metadata metadata = record.getMetadata();
        Metadata metadataWithId =
                new Metadata.Builder()
                        .setId(id)
                        .setClientRecordId(metadata.getClientRecordId())
                        .setClientRecordVersion(metadata.getClientRecordVersion())
                        .setDataOrigin(metadata.getDataOrigin())
                        .setDevice(metadata.getDevice())
                        .setLastModifiedTime(metadata.getLastModifiedTime())
                        .build();
        switch (record.getRecordType()) {
            case RECORD_TYPE_STEPS:
                return new StepsRecord.Builder(
                                metadataWithId, Instant.now(), Instant.now().plusMillis(1000), 10)
                        .build();
            case RECORD_TYPE_HEART_RATE:
                HeartRateRecord.HeartRateSample heartRateSample =
                        new HeartRateRecord.HeartRateSample(72, Instant.now().plusMillis(100));
                ArrayList<HeartRateRecord.HeartRateSample> heartRateSamples = new ArrayList<>();
                heartRateSamples.add(heartRateSample);
                heartRateSamples.add(heartRateSample);
                return new HeartRateRecord.Builder(
                                metadataWithId,
                                Instant.now(),
                                Instant.now().plusMillis(1000),
                                heartRateSamples)
                        .build();
            case RECORD_TYPE_BASAL_METABOLIC_RATE:
                return new BasalMetabolicRateRecord.Builder(
                                metadataWithId, Instant.now(), Power.fromWatts(100.0))
                        .setZoneOffset(
                                ZoneOffset.systemDefault().getRules().getOffset(Instant.now()))
                        .build();
            default:
                throw new IllegalStateException("Invalid record type.");
        }
    }

    private static List<Record> readMultipleRecordTypes(List<Record> insertedRecords)
            throws InterruptedException {
        List<Record> readRecords = new ArrayList<>();
        for (Record record : insertedRecords) {
            switch (record.getRecordType()) {
                case RECORD_TYPE_STEPS:
                    readRecords.addAll(
                            TestUtils.readRecords(
                                    new ReadRecordsRequestUsingIds.Builder<>(StepsRecord.class)
                                            .addId(record.getMetadata().getId())
                                            .build()));
                    break;
                case RECORD_TYPE_HEART_RATE:
                    readRecords.addAll(
                            TestUtils.readRecords(
                                    new ReadRecordsRequestUsingIds.Builder<>(HeartRateRecord.class)
                                            .addId(record.getMetadata().getId())
                                            .build()));
                    break;
                case RECORD_TYPE_BASAL_METABOLIC_RATE:
                    readRecords.addAll(
                            TestUtils.readRecords(
                                    new ReadRecordsRequestUsingIds.Builder<>(
                                                    BasalMetabolicRateRecord.class)
                                            .addId(record.getMetadata().getId())
                                            .build()));
                    break;
            }
        }
        return readRecords;
    }

    private static StepsRecord getStepsRecord(String clientRecordId, String packageName) {
        return getStepsRecord(
                clientRecordId,
                packageName,
                /* count= */ 10,
                Instant.now(),
                Instant.now().plusMillis(1000));
    }

    private static StepsRecord getStepsRecord(
            String clientRecordId,
            String packageName,
            int count,
            Instant startTime,
            Instant endTime) {
        Device device = getWatchDevice();
        DataOrigin dataOrigin = getDataOrigin(packageName);
        Metadata.Builder testMetadataBuilder = new Metadata.Builder();
        testMetadataBuilder.setDevice(device).setDataOrigin(dataOrigin);
        if (clientRecordId != null) {
            testMetadataBuilder.setClientRecordId(clientRecordId);
        }
        return new StepsRecord.Builder(testMetadataBuilder.build(), startTime, endTime, count)
                .build();
    }

    private static StepsRecord getStepsRecord(
            Instant startTime,
            ZoneOffset startOffset,
            Instant endTime,
            ZoneOffset endOffset,
            int count) {
        StepsRecord.Builder builder =
                new StepsRecord.Builder(new Metadata.Builder().build(), startTime, endTime, count);
        if (startOffset != null) {
            builder.setStartZoneOffset(startOffset);
        }
        if (endOffset != null) {
            builder.setEndZoneOffset(endOffset);
        }
        return builder.build();
    }

    private static HeartRateRecord getHeartRateRecord() {
        HeartRateRecord.HeartRateSample heartRateSample =
                new HeartRateRecord.HeartRateSample(72, Instant.now().plusMillis(100));
        ArrayList<HeartRateRecord.HeartRateSample> heartRateSamples = new ArrayList<>();
        heartRateSamples.add(heartRateSample);
        heartRateSamples.add(heartRateSample);
        Device device = getWatchDevice();
        DataOrigin dataOrigin = getDataOrigin();
        Metadata.Builder testMetadataBuilder = new Metadata.Builder();
        testMetadataBuilder.setDevice(device).setDataOrigin(dataOrigin);
        return new HeartRateRecord.Builder(
                        testMetadataBuilder.build(),
                        Instant.now(),
                        Instant.now().plusMillis(1000),
                        heartRateSamples)
                .build();
    }

    private static BasalMetabolicRateRecord getBasalMetabolicRateRecord() {
        return getBasalMetabolicRateRecord(
                /* clientRecordId= */ null, /* bmr= */ Power.fromWatts(100.0), Instant.now());
    }

    private static BasalMetabolicRateRecord getBasalMetabolicRateRecord(
            String clientRecordId, Power bmr, Instant time) {
        Device device = getPhoneDevice();
        DataOrigin dataOrigin = getDataOrigin();
        Metadata.Builder testMetadataBuilder = new Metadata.Builder();
        testMetadataBuilder.setDevice(device).setDataOrigin(dataOrigin);
        if (clientRecordId != null) {
            testMetadataBuilder.setClientRecordId(clientRecordId);
        }
        return new BasalMetabolicRateRecord.Builder(testMetadataBuilder.build(), time, bmr).build();
    }

    private static HydrationRecord getHydrationRecord(
            String clientRecordId, Instant startTime, Instant endTime, Volume volume) {
        Device device = getPhoneDevice();
        DataOrigin dataOrigin = getDataOrigin();
        Metadata.Builder testMetadataBuilder = new Metadata.Builder();
        testMetadataBuilder.setDevice(device).setDataOrigin(dataOrigin);
        if (clientRecordId != null) {
            testMetadataBuilder.setClientRecordId(clientRecordId);
        }
        return new HydrationRecord.Builder(testMetadataBuilder.build(), startTime, endTime, volume)
                .build();
    }

    private static NutritionRecord getNutritionRecord(
            String clientRecordId, Instant startTime, Instant endTime, Mass protein) {
        Device device = getPhoneDevice();
        DataOrigin dataOrigin = getDataOrigin();
        Metadata.Builder testMetadataBuilder = new Metadata.Builder();
        testMetadataBuilder.setDevice(device).setDataOrigin(dataOrigin);
        if (clientRecordId != null) {
            testMetadataBuilder.setClientRecordId(clientRecordId);
        }
        return new NutritionRecord.Builder(testMetadataBuilder.build(), startTime, endTime)
                .setProtein(protein)
                .build();
    }

    private static Device getWatchDevice() {
        return new Device.Builder().setManufacturer("google").setModel("Pixel").setType(1).build();
    }

    private static Device getPhoneDevice() {
        return new Device.Builder()
                .setManufacturer("google")
                .setModel("Pixel4a")
                .setType(2)
                .build();
    }

    private static DataOrigin getDataOrigin() {
        return getDataOrigin(/* packageName= */ "");
    }

    private static DataOrigin getDataOrigin(String packageName) {
        return new DataOrigin.Builder()
                .setPackageName(packageName.isEmpty() ? APP_PACKAGE_NAME : packageName)
                .build();
    }

    private static File createAndGetNonEmptyFile(File dir, String fileName) throws IOException {
        File file = new File(dir, fileName);
        FileWriter fileWriter = new FileWriter(file);
        fileWriter.write("Contents of file " + fileName);
        fileWriter.close();
        return file;
    }
}<|MERGE_RESOLUTION|>--- conflicted
+++ resolved
@@ -1549,7 +1549,7 @@
         StepsRecord testRecord = DataFactory.getStepsRecord();
 
         try {
-            testRecord = (StepsRecord) TestUtils.insertRecord(testRecord);
+            TestUtils.insertRecords(Collections.singletonList(testRecord));
             Assert.fail();
         } catch (HealthConnectException exception) {
             assertThat(exception).isNotNull();
@@ -1706,12 +1706,8 @@
     public void testGetRecordTypeInfo_InsertRecords_correctContributingPackages() throws Exception {
         // Insert a set of test records for StepRecords, ExerciseSessionRecord, HeartRateRecord,
         // BasalMetabolicRateRecord.
-<<<<<<< HEAD
-        List<Record> testRecords = TestUtils.insertRecords(TestUtils.getTestRecords());
-=======
         List<Record> testRecords = DataFactory.getTestRecords();
         TestUtils.insertRecords(testRecords);
->>>>>>> 0cec08d3
 
         // Populate expected records. This method puts empty lists as contributing packages for all
         // records.
@@ -1771,12 +1767,8 @@
             throws Exception {
         // Insert a sets of test records for StepRecords, ExerciseSessionRecord, HeartRateRecord,
         // BasalMetabolicRateRecord.
-<<<<<<< HEAD
-        List<Record> testRecords = TestUtils.insertRecords(TestUtils.getTestRecords());
-=======
         List<Record> testRecords = DataFactory.getTestRecords();
         TestUtils.insertRecords(testRecords);
->>>>>>> 0cec08d3
 
         // Populate expected records. This method puts empty lists as contributing packages for all
         // records.
@@ -1840,17 +1832,11 @@
             throws Exception {
         // Insert 2 sets of test records for StepRecords, ExerciseSessionRecord, HeartRateRecord,
         // BasalMetabolicRateRecord.
-<<<<<<< HEAD
-        List<Record> testRecords = TestUtils.insertRecords(TestUtils.getTestRecords());
-
-        TestUtils.insertRecords(TestUtils.getTestRecords());
-=======
         List<Record> testRecords = DataFactory.getTestRecords();
         TestUtils.insertRecords(testRecords);
 
         List<Record> testRecords2 = DataFactory.getTestRecords();
         TestUtils.insertRecords(testRecords2);
->>>>>>> 0cec08d3
 
         // When recordTypes are modified the appInfo also gets updated and this update happens on
         // a background thread. To ensure the test has the latest values for appInfo, add a wait
@@ -1940,7 +1926,10 @@
                 (recordTypeClass, recordTypeInfoResponse) -> {
                     TestUtils.RecordTypeInfoTestResponse expectedTestResponse =
                             expectedResponse.get(recordTypeClass);
-                    assertThat(expectedTestResponse).isNotNull();
+                    // Ignore unknown record types in the response.
+                    if (expectedTestResponse == null) {
+                        return;
+                    }
                     assertThat(recordTypeInfoResponse.getPermissionCategory())
                             .isEqualTo(expectedTestResponse.getRecordTypePermission());
                     assertThat(recordTypeInfoResponse.getDataCategory())
