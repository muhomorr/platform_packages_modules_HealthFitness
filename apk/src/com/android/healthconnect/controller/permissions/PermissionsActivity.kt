--- conflicted
+++ resolved
@@ -40,24 +40,13 @@
             permissionsStrings.mapNotNull { permissionString ->
                 HealthPermission.fromPermissionString(permissionString)
             }
-<<<<<<< HEAD
-        getSupportFragmentManager()
-            .beginTransaction()
-            .replace(R.id.permission_content, PermissionsFragment.newInstance(permissions))
-=======
         val permissionsFragment = PermissionsFragment.newInstance(permissions)
         getSupportFragmentManager()
             .beginTransaction()
             .replace(R.id.permission_content, permissionsFragment)
->>>>>>> 0dbd2c47
             .commit()
 
         val allowButton: View? = findViewById(R.id.allow)
-<<<<<<< HEAD
-        val grants = Array<Int?>(permissionsStrings.size) { PackageManager.PERMISSION_DENIED }
-        allowButton?.setOnClickListener {
-            val result = Intent()
-=======
         allowButton?.setOnClickListener {
             val result = Intent()
             val permissionMap = permissionsFragment.getPermissionAssignments()
@@ -68,7 +57,6 @@
                         else PackageManager.PERMISSION_DENIED
                     }
                     .toIntArray()
->>>>>>> 0dbd2c47
             result.putExtra(PackageManager.EXTRA_REQUEST_PERMISSIONS_NAMES, permissionsStrings)
             result.putExtra(PackageManager.EXTRA_REQUEST_PERMISSIONS_RESULTS, grants)
             setResult(Activity.RESULT_OK, result)
