--- conflicted
+++ resolved
@@ -251,11 +251,7 @@
     <string name="navigation_selected_day" msgid="2510843479734091348">"પસંદ કરેલો દિવસ"</string>
     <string name="navigation_previous_day" msgid="718353386484938584">"પાછલો દિવસ"</string>
     <string name="default_error" msgid="7966868260616403475">"કંઈક ખોટું થયું. કૃપા કરીને ફરી પ્રયાસ કરો."</string>
-<<<<<<< HEAD
-    <string name="health_permission_header_description" msgid="715159548992861374">"આ પરવાનગી ધરાવતી ઍપ તમારો આરોગ્ય સંબંધિત ડેટા વાંચી અને લખી શકે છે."</string>
-=======
     <string name="health_permission_header_description" msgid="7497601695462373927">"આ પરવાનગી ધરાવતી ઍપ તમારો આરોગ્ય અને ફિટનેસ સંબંધિત ડેટા વાંચી અને લખી શકે છે."</string>
->>>>>>> 8f3989a4
     <string name="connected_apps_text" msgid="1177626440966855831">"Health Connectમાં સ્ટોર કરેલો ડેટા કઈ ઍપ ઍક્સેસ કરી શકે, તે નિયંત્રિત કરો. કોઈ ઍપ કયો ડેટા વાંચી કે લખી શકે છે, તેનો રિવ્યૂ કરવા માટે તેના પર ટૅપ કરો."</string>
     <string name="connected_apps_section_title" msgid="2415288099612126258">"ઍક્સેસ કરવાની મંજૂરી છે"</string>
     <string name="not_connected_apps_section_title" msgid="452718769894103039">"ઍક્સેસ કરવાની મંજૂરી નથી"</string>
@@ -266,32 +262,20 @@
     <string name="no_apps_allowed" msgid="5794833581324128108">"કોઈ ઍપને મંજૂરી નથી"</string>
     <string name="no_apps_denied" msgid="743327680286446017">"કોઈ ઍપ નકારવામાં આવી નથી"</string>
     <string name="permissions_disconnect_all_dialog_title" msgid="27474286046207122">"બધી ઍપ માટેનો ઍક્સેસ કાઢી નાખીએ?"</string>
-<<<<<<< HEAD
-    <string name="permissions_disconnect_all_dialog_message" msgid="7031529588341182402">"તમારી કોઈપણ ઍપ Health Connectમાં નવો ડેટા ઍક્સેસ કરી કે ઉમેરી શકશે નહીં. આનાથી હાલનો કોઈપણ ડેટા ડિલીટ થતો નથી.\n\nઆનાથી ઍપ ધરાવતી હોઈ શકે એવી, જેમ કે સ્થાન, કૅમેરા કે માઇક્રોફોન જેવી અન્ય પરવાનગીઓ પર કોઈ અસર પડશે નહીં."</string>
-=======
     <string name="permissions_disconnect_all_dialog_message" msgid="3151109627457270499">"તમારી કોઈપણ ઍપ Health Connectમાં નવો ડેટા ઍક્સેસ કરી કે ઉમેરી શકશે નહીં. આનાથી હાલનો કોઈપણ ડેટા ડિલીટ થતો નથી.\n\nઆનાથી ઍપ ધરાવતી હોઈ શકે એવી, જેમ કે લોકેશન, કૅમેરા કે માઇક્રોફોનની પરવાનગીઓ પર કોઈ અસર પડશે નહીં."</string>
->>>>>>> 8f3989a4
     <string name="permissions_disconnect_all_dialog_disconnect" msgid="2134136493310257746">"બધી કાઢી નાખો"</string>
     <string name="manage_permissions_manage_app_header" msgid="6356348062088358761">"ઍપ મેનેજ કરો"</string>
     <string name="delete_app_data" msgid="6890357774873859952">"ઍપનો ડેટા ડિલીટ કરો"</string>
     <string name="inactive_apps_section_title" msgid="7492812973696378690">"નિષ્ક્રિય ઍપ"</string>
     <string name="inactive_apps_section_message" msgid="2610789262055974739">"આ બધી ઍપ હવે કોઈ ઍક્સેસ ધરાવતી નથી, પરંતુ હજી પણ Health Connectમાં તેનો ડેટા સ્ટોર કરેલો છે"</string>
-<<<<<<< HEAD
-    <string name="manage_permissions_time_frame" msgid="1092609621784987611">"<xliff:g id="DATA_ACCESS_DATE">%2$s</xliff:g> પછી ઉમેરવામાં આવેલા ડેટાને <xliff:g id="APP_NAME">%1$s</xliff:g> ઍક્સેસ કરી શકે છે"</string>
-=======
     <string name="manage_permissions_time_frame" msgid="1299483940842401923">"<xliff:g id="DATA_ACCESS_DATE">%2$s</xliff:g> પછી ઉમેરવામાં આવેલા ડેટાને <xliff:g id="APP_NAME">%1$s</xliff:g> વાંચી શકે છે"</string>
->>>>>>> 8f3989a4
     <string name="other_android_permissions" msgid="8051485761573324702">"આ ઍપ ઍક્સેસ કરી શકે તેવી અન્ય Android પરવાનગીઓ મેનેજ કરવા માટે, સેટિંગ &gt; ઍપ પર જાઓ"</string>
     <string name="manage_permissions_rationale" msgid="9183689798847740274">"<xliff:g id="APP_NAME">%1$s</xliff:g> સાથે તમે જે ડેટા શેર કરો છો, તે તેમની પ્રાઇવસી પૉલિસીમાં આવરી લેવામાં આવ્યો છે"</string>
     <string name="other_android_permissions_content_description" msgid="2261431010048933820">"આ ઍપ ઍક્સેસ કરી શકે તેવી અન્ય Android પરવાનગીઓ મેનેજ કરવા માટે, સેટિંગ પર જાઓ, પછી ઍપ પર ટૅપ કરો"</string>
     <string name="manage_permissions_learn_more" msgid="2503189875093300767">"પ્રાઇવસી પૉલિસી વાંચો"</string>
     <string name="app_perms_content_provider_24h" msgid="5977152673988158889">"છેલ્લા 24 કલાકમાં ઍક્સેસ કરેલી પરવાનગીઓ"</string>
     <string name="app_access_title" msgid="7137018424885371763">"ઍપનો ઍક્સેસ"</string>
-<<<<<<< HEAD
-    <string name="connected_apps_empty_list_section_title" msgid="2595037914540550683">"તમારી પાસે હાલમાં કોઈપણ સુસંગત ઍપ ઇન્સ્ટૉલ કરેલી નથી"</string>
-=======
     <string name="connected_apps_empty_list_section_title" msgid="6821215432694207342">"તમારી પાસે હાલમાં કોઈપણ સુસંગત ઍપ ઇન્સ્ટૉલ કરેલી નથી"</string>
->>>>>>> 8f3989a4
     <string name="denied_apps_banner_title" msgid="1997745063608657965">"કાઢી નાખેલી ઍપ પરવાનગીઓ"</string>
     <string name="denied_apps_banner_message_one_app" msgid="17659513485678315">"Health Connect દ્વારા <xliff:g id="APP_DATA">%s</xliff:g> માટેની પરવાનગીઓ કાઢી નાખવામાં આવી"</string>
     <string name="denied_apps_banner_message_two_apps" msgid="1147216810892373640">"Health Connect દ્વારા <xliff:g id="APP_DATA_0">%1$s</xliff:g> અને <xliff:g id="APP_DATA_TWO">%2$s</xliff:g> માટેની પરવાનગીઓ કાઢી નાખવામાં આવી"</string>
@@ -340,10 +324,7 @@
     <string name="confirming_question_data_type_from_app_all" msgid="8361163993548510509">"<xliff:g id="APP_DATA">%2$s</xliff:g> દ્વારા ઉમેરવામાં આવેલો <xliff:g id="DATA_TYPE">%1$s</xliff:g>નો તમામ ડેટા કાયમ માટે ડિલીટ કરીએ?"</string>
     <string name="confirming_question_single_entry" msgid="330919962071369305">"શું આ એન્ટ્રી કાયમ માટે ડિલીટ કરીએ?"</string>
     <string name="confirming_question_message" msgid="2934249835529079545">"હવે કનેક્ટેડ ઍપ Health Connectમાંથી આ ડેટા ઍક્સેસ કરી શકશે નહીં"</string>
-<<<<<<< HEAD
-=======
     <string name="confirming_question_message_menstruation" msgid="5286956266565962430">"આને કારણે માસિક સ્રાવની <xliff:g id="START_DATE">%1$s</xliff:g>થી <xliff:g id="END_DATE">%2$s</xliff:g> સુધીની તમામ એન્ટ્રી ડિલીટ કરવામાં આવશે."</string>
->>>>>>> 8f3989a4
     <string name="confirming_question_delete_button" msgid="1999996759507959985">"ડિલીટ કરો"</string>
     <string name="confirming_question_go_back_button" msgid="9037523726124648221">"પાછા જાઓ"</string>
     <string name="delete_dialog_success_got_it_button" msgid="8047812840310612293">"થઈ ગયું"</string>
@@ -686,22 +667,14 @@
     <string name="temperature_unit_fahrenheit_label" msgid="6590261955872562854">"ફૅરન્હાઇટ"</string>
     <string name="temperature_unit_kelvin_label" msgid="3786210768294615821">"કેલ્વિન"</string>
     <string name="help_and_feedback" msgid="4772169905005369871">"સહાય અને પ્રતિસાદ"</string>
-<<<<<<< HEAD
-    <string name="cant_see_all_your_apps_description" msgid="3961611343621846795">"ઇન્સ્ટૉલ કરેલી કોઈ ઍપ જો તમને ન દેખાતી હોય, તો શક્ય છે કે તે હજી સુધી Health Connect સાથે સુસંગત ન હોય"</string>
-=======
     <string name="cant_see_all_your_apps_description" msgid="7344859063463536472">"જો તમને ઇન્સ્ટૉલ કરેલી કોઈ ઍપ ન દેખાતી હોય, તો તે કદાચ હજી પણ Health Connect સાથે સુસંગત નથી"</string>
->>>>>>> 8f3989a4
     <string name="things_to_try" msgid="8200374691546152703">"અજમાવી જોવા જેવી બાબતો"</string>
     <string name="check_for_updates" msgid="3841090978657783101">"અપડેટ ચેક કરો"</string>
     <string name="check_for_updates_description" msgid="1347667778199095160">"ખાતરી કરો કે ઇન્સ્ટૉલ કરેલી ઍપ અપ ટૂ ડેટ છે"</string>
     <string name="see_all_compatible_apps" msgid="6791146164535475726">"બધી સુસંગત ઍપ જુઓ"</string>
     <string name="see_all_compatible_apps_description" msgid="2092325337403254491">"Google Play પર ઍપ શોધો"</string>
     <string name="send_feedback" msgid="7756927746070096780">"પ્રતિસાદ મોકલો"</string>
-<<<<<<< HEAD
-    <string name="send_feedback_description" msgid="1353916733836472498">"અમને જણાવો કે કઈ આરોગ્ય અને ફિટનેસ માટેની ઍપ Health Connect સાથે કામ કરે તેવું તમે ઇચ્છો છો"</string>
-=======
     <string name="send_feedback_description" msgid="2887207112856240778">"અમને જણાવો કે કઈ આરોગ્ય અને ફિટનેસ ઍપ Health Connect સાથે કાર્ય કરે તેવું તમે ઇચ્છો છો"</string>
->>>>>>> 8f3989a4
     <string name="playstore_app_title" msgid="4138464328693481809">"Play Store"</string>
     <string name="auto_delete_button" msgid="8536451792268513619">"ઑટોમૅટિક રીતે ડિલીટ કરવું"</string>
     <string name="auto_delete_title" msgid="8761742828224207826">"ઑટોમૅટિક રીતે ડિલીટ કરવું"</string>
@@ -744,110 +717,6 @@
     <string name="request_route_info_access_management_summary" msgid="2606548838292829495">"તમે Health Connectના સેટિંગમાં જઈને વ્યાયામના રસ્તા માટેના ઍપના ઍક્સેસને મેનેજ કરી શકો છો"</string>
     <string name="back_button" msgid="780519527385993407">"પાછળ"</string>
     <string name="loading" msgid="2526615755685950317">"લોડ કરી રહ્યાં છીએ…"</string>
-<<<<<<< HEAD
-    <!-- no translation found for migration_in_progress_screen_title (6564515269988205874) -->
-    <skip />
-    <!-- no translation found for migration_in_progress_screen_integration_details (5916989113111973466) -->
-    <skip />
-    <!-- no translation found for migration_in_progress_screen_integration_dont_close (9175622854569375370) -->
-    <skip />
-    <!-- no translation found for migration_in_progress_notification_title (8873411008158407737) -->
-    <skip />
-    <!-- no translation found for migration_update_needed_screen_title (3260466598312877429) -->
-    <skip />
-    <!-- no translation found for migration_update_needed_screen_details (7984745102006782603) -->
-    <skip />
-    <!-- no translation found for update_button (4544529019832009496) -->
-    <skip />
-    <!-- no translation found for migration_update_needed_notification_content (478899618719297517) -->
-    <skip />
-    <!-- no translation found for migration_update_needed_notification_action (1219223694165492000) -->
-    <skip />
-    <!-- no translation found for migration_module_update_needed_notification_title (5428523284357105379) -->
-    <skip />
-    <!-- no translation found for migration_module_update_needed_action (7211167950758064289) -->
-    <skip />
-    <!-- no translation found for migration_module_update_needed_restart (5195683570815523946) -->
-    <skip />
-    <!-- no translation found for migration_app_update_needed_notification_title (8971076370900025444) -->
-    <skip />
-    <!-- no translation found for migration_app_update_needed_action (3289432528592774601) -->
-    <skip />
-    <!-- no translation found for migration_more_space_needed_screen_title (1535473230886051579) -->
-    <skip />
-    <!-- no translation found for migration_more_space_needed_screen_details (621140247825603412) -->
-    <skip />
-    <!-- no translation found for try_again_button (8745496819992160789) -->
-    <skip />
-    <!-- no translation found for free_up_space_button (4141013808635654695) -->
-    <skip />
-    <!-- no translation found for migration_more_space_needed_notification_title (8238155395120107672) -->
-    <skip />
-    <!-- no translation found for migration_more_space_needed_notification_content (4034728181940567836) -->
-    <skip />
-    <!-- no translation found for migration_paused_screen_title (8041170155372429894) -->
-    <skip />
-    <!-- no translation found for migration_paused_screen_details (5898311710030340187) -->
-    <skip />
-    <!-- no translation found for migration_paused_screen_details_timeout (353768000785837394) -->
-    <skip />
-    <!-- no translation found for resume_button (2255148549862208047) -->
-    <skip />
-    <!-- no translation found for migration_paused_notification_title (6020271090296330698) -->
-    <skip />
-    <!-- no translation found for resume_migration_banner_title (4443957114824045317) -->
-    <skip />
-    <!-- no translation found for resume_migration_banner_description (6236230413670826036) -->
-    <skip />
-    <!-- no translation found for resume_migration_banner_description_fallback (6060444898839211883) -->
-    <skip />
-    <!-- no translation found for resume_migration_banner_button (2112318760107756469) -->
-    <skip />
-    <!-- no translation found for resume_migration_notification_title (8859575633668908327) -->
-    <skip />
-    <!-- no translation found for resume_migration_notification_content (46172108837648715) -->
-    <skip />
-    <!-- no translation found for app_update_needed_banner_title (4724335956851853802) -->
-    <skip />
-    <!-- no translation found for app_update_needed_banner_description_single (2229935331303234217) -->
-    <skip />
-    <!-- no translation found for app_update_needed_banner_description_multiple (1523113182062764912) -->
-    <skip />
-    <!-- no translation found for app_update_needed_banner_button (8223115764065649627) -->
-    <skip />
-    <!-- no translation found for migration_pending_permissions_dialog_title (6019552841791757048) -->
-    <skip />
-    <!-- no translation found for migration_pending_permissions_dialog_content (6350115816948005466) -->
-    <skip />
-    <!-- no translation found for migration_pending_permissions_dialog_button_continue (258571372365364506) -->
-    <skip />
-    <!-- no translation found for migration_in_progress_permissions_dialog_title (2188354144857156984) -->
-    <skip />
-    <!-- no translation found for migration_in_progress_permissions_dialog_content (6150412818710483467) -->
-    <skip />
-    <!-- no translation found for migration_in_progress_permissions_dialog_button_got_it (3437208109334974656) -->
-    <skip />
-    <!-- no translation found for migration_not_complete_dialog_title (1215384228192150345) -->
-    <skip />
-    <!-- no translation found for migration_not_complete_dialog_content (331340306988875119) -->
-    <skip />
-    <!-- no translation found for migration_not_complete_dialog_button (3271842109680807482) -->
-    <skip />
-    <!-- no translation found for migration_not_complete_notification_title (4882693412343350489) -->
-    <skip />
-    <!-- no translation found for migration_not_complete_notification_action (757041885992445657) -->
-    <skip />
-    <!-- no translation found for migration_complete_notification_title (4988631739109332404) -->
-    <skip />
-    <!-- no translation found for migration_complete_notification_action (5350322865206331186) -->
-    <skip />
-    <!-- no translation found for migration_whats_new_dialog_title (5063564438674582321) -->
-    <skip />
-    <!-- no translation found for migration_whats_new_dialog_content (4694000152976201257) -->
-    <skip />
-    <!-- no translation found for migration_whats_new_dialog_button (642575552457587805) -->
-    <skip />
-=======
     <string name="migration_in_progress_screen_title" msgid="6564515269988205874">"એકીકરણની પ્રક્રિયા ચાલુ છે"</string>
     <string name="migration_in_progress_screen_integration_details" msgid="5916989113111973466">"Health Connectનું Android સિસ્ટમ સાથે એકીકરણ કરવામાં આવી રહ્યું છે.\n\nતમારો ડેટા અને પરવાનગીઓ ટ્રાન્સફર થઈ રહી હોય ત્યારે આ પ્રક્રિયામાં થોડો સમય લાગી શકે છે."</string>
     <string name="migration_in_progress_screen_integration_dont_close" msgid="2095732208438772444">"જ્યાં સુધી તમને પ્રક્રિયા પૂર્ણ થઈ ગઈ હોવાનું નોટિફિકેશન ન મળે ત્યાં સુધી ઍપ બંધ કરશો નહીં."</string>
@@ -899,5 +768,4 @@
     <string name="migration_whats_new_dialog_title" msgid="2349465358457105228">"નવું શું છે"</string>
     <string name="migration_whats_new_dialog_content" msgid="4694000152976201257">"હવે તમે Health Connectને સીધા તમારા સેટિંગમાંથી ઍક્સેસ કરી શકો છો. Health Connect ઍપને કોઈપણ સમયે અનઇન્સ્ટૉલ કરો."</string>
     <string name="migration_whats_new_dialog_button" msgid="642575552457587805">"સમજાઈ ગયું"</string>
->>>>>>> 8f3989a4
 </resources>