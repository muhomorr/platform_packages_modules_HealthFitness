--- conflicted
+++ resolved
@@ -253,11 +253,7 @@
     <skip />
     <string name="navigation_previous_day" msgid="718353386484938584">"Jour précédent"</string>
     <string name="default_error" msgid="7966868260616403475">"Une erreur s\'est produite. Veuillez réessayer."</string>
-<<<<<<< HEAD
-    <string name="health_permission_header_description" msgid="715159548992861374">"Les applications disposant de cette autorisation peuvent lire et écrire vos données de santé."</string>
-=======
     <string name="health_permission_header_description" msgid="7497601695462373927">"Les applications disposant de cette autorisation peuvent lire et écrire vos données de santé et d\'activité physique."</string>
->>>>>>> 8f3989a4
     <string name="connected_apps_text" msgid="1177626440966855831">"Choisissez les applications qui peuvent accéder aux données stockées dans Connexion santé. Touchez une application pour vérifier les données qu\'elle peut lire et écrire."</string>
     <string name="connected_apps_section_title" msgid="2415288099612126258">"Accès autorisé"</string>
     <string name="not_connected_apps_section_title" msgid="452718769894103039">"Accès non autorisé"</string>
@@ -268,20 +264,23 @@
     <string name="no_apps_allowed" msgid="5794833581324128108">"Aucune application autorisée"</string>
     <string name="no_apps_denied" msgid="743327680286446017">"Aucune application refusée"</string>
     <string name="permissions_disconnect_all_dialog_title" msgid="27474286046207122">"Retirer l\'accès pour toutes les applications?"</string>
-    <string name="permissions_disconnect_all_dialog_message" msgid="7031529588341182402">"Aucune de vos applications ne pourra accéder aux données stockées dans Connexion santé ni en ajouter de nouvelles. Les données existantes ne seront pas supprimées.\n\nCela n\'a aucune incidence sur d\'autres autorisations dont peut disposer cette application, comme la position, l\'appareil photo ou le microphone."</string>
+    <!-- no translation found for permissions_disconnect_all_dialog_message (3151109627457270499) -->
+    <skip />
     <string name="permissions_disconnect_all_dialog_disconnect" msgid="2134136493310257746">"Tout retirer"</string>
     <string name="manage_permissions_manage_app_header" msgid="6356348062088358761">"Gérer l\'application"</string>
     <string name="delete_app_data" msgid="6890357774873859952">"Supprimer les données de l\'application"</string>
     <string name="inactive_apps_section_title" msgid="7492812973696378690">"Applications inactives"</string>
     <string name="inactive_apps_section_message" msgid="2610789262055974739">"Ces applications n\'ont plus accès à Connexion santé, mais leurs données y sont toujours stockées"</string>
-    <string name="manage_permissions_time_frame" msgid="1092609621784987611">"<xliff:g id="APP_NAME">%1$s</xliff:g> peut accéder aux données ajoutées après le <xliff:g id="DATA_ACCESS_DATE">%2$s</xliff:g>"</string>
+    <!-- no translation found for manage_permissions_time_frame (1299483940842401923) -->
+    <skip />
     <string name="other_android_permissions" msgid="8051485761573324702">"Pour gérer les autres autorisations Android qui peuvent être accordées à cette application, accédez à Paramètres &gt; Applications"</string>
     <string name="manage_permissions_rationale" msgid="9183689798847740274">"Les données que vous partagez avec <xliff:g id="APP_NAME">%1$s</xliff:g> sont couvertes par la politique de confidentialité de celle-ci"</string>
     <string name="other_android_permissions_content_description" msgid="2261431010048933820">"Pour gérer les autres autorisations Android qui peuvent être accordées à cette application, accédez à Paramètres, puis touchez Applications"</string>
     <string name="manage_permissions_learn_more" msgid="2503189875093300767">"Lire la politique de confidentialité"</string>
     <string name="app_perms_content_provider_24h" msgid="5977152673988158889">"Dernier accès : au cours des dernières 24 heures"</string>
     <string name="app_access_title" msgid="7137018424885371763">"Accès des applications"</string>
-    <string name="connected_apps_empty_list_section_title" msgid="2595037914540550683">"Aucune application compatible n\'est actuellement installée"</string>
+    <!-- no translation found for connected_apps_empty_list_section_title (6821215432694207342) -->
+    <skip />
     <string name="denied_apps_banner_title" msgid="1997745063608657965">"Autorisations d\'applications retirées"</string>
     <string name="denied_apps_banner_message_one_app" msgid="17659513485678315">"Connexion santé a retiré les autorisations pour <xliff:g id="APP_DATA">%s</xliff:g>"</string>
     <string name="denied_apps_banner_message_two_apps" msgid="1147216810892373640">"Connexion santé a retiré les autorisations pour <xliff:g id="APP_DATA_0">%1$s</xliff:g> et <xliff:g id="APP_DATA_TWO">%2$s</xliff:g>"</string>
@@ -330,6 +329,8 @@
     <string name="confirming_question_data_type_from_app_all" msgid="8361163993548510509">"Supprimer définitivement toutes les données <xliff:g id="DATA_TYPE">%1$s</xliff:g> ajoutées par <xliff:g id="APP_DATA">%2$s</xliff:g>?"</string>
     <string name="confirming_question_single_entry" msgid="330919962071369305">"Supprimer définitivement cette entrée?"</string>
     <string name="confirming_question_message" msgid="2934249835529079545">"Les applications connectées ne pourront plus accéder à ces données à partir de Connexion santé"</string>
+    <!-- no translation found for confirming_question_message_menstruation (5286956266565962430) -->
+    <skip />
     <string name="confirming_question_delete_button" msgid="1999996759507959985">"Supprimer"</string>
     <string name="confirming_question_go_back_button" msgid="9037523726124648221">"Retour"</string>
     <string name="delete_dialog_success_got_it_button" msgid="8047812840310612293">"OK"</string>
@@ -676,14 +677,16 @@
     <string name="temperature_unit_fahrenheit_label" msgid="6590261955872562854">"Fahrenheit"</string>
     <string name="temperature_unit_kelvin_label" msgid="3786210768294615821">"Kelvin"</string>
     <string name="help_and_feedback" msgid="4772169905005369871">"Aide et commentaires"</string>
-    <string name="cant_see_all_your_apps_description" msgid="3961611343621846795">"Si une application installée ne s\'affiche pas, il se peut qu\'elle ne soit pas encore compatible avec Connexion santé"</string>
+    <!-- no translation found for cant_see_all_your_apps_description (7344859063463536472) -->
+    <skip />
     <string name="things_to_try" msgid="8200374691546152703">"À essayer"</string>
     <string name="check_for_updates" msgid="3841090978657783101">"Rechercher des mises à jour"</string>
     <string name="check_for_updates_description" msgid="1347667778199095160">"Assurez-vous que les applications installées sont à jour"</string>
     <string name="see_all_compatible_apps" msgid="6791146164535475726">"Voir toutes les applications compatibles"</string>
     <string name="see_all_compatible_apps_description" msgid="2092325337403254491">"Trouver des applications sur Google Play"</string>
     <string name="send_feedback" msgid="7756927746070096780">"Envoyer des commentaires"</string>
-    <string name="send_feedback_description" msgid="1353916733836472498">"Dites-nous quelles applications de santé et de mise en forme vous aimeriez utiliser avec Connexion santé"</string>
+    <!-- no translation found for send_feedback_description (2887207112856240778) -->
+    <skip />
     <string name="playstore_app_title" msgid="4138464328693481809">"Play Store"</string>
     <string name="auto_delete_button" msgid="8536451792268513619">"Suppression automatique"</string>
     <string name="auto_delete_title" msgid="8761742828224207826">"Suppression automatique"</string>
@@ -737,7 +740,7 @@
     <skip />
     <!-- no translation found for migration_in_progress_screen_integration_details (5916989113111973466) -->
     <skip />
-    <!-- no translation found for migration_in_progress_screen_integration_dont_close (9175622854569375370) -->
+    <!-- no translation found for migration_in_progress_screen_integration_dont_close (2095732208438772444) -->
     <skip />
     <!-- no translation found for migration_in_progress_notification_title (8873411008158407737) -->
     <skip />
@@ -755,7 +758,7 @@
     <skip />
     <!-- no translation found for migration_module_update_needed_action (7211167950758064289) -->
     <skip />
-    <!-- no translation found for migration_module_update_needed_restart (5195683570815523946) -->
+    <!-- no translation found for migration_module_update_needed_restart (1246884613546321798) -->
     <skip />
     <!-- no translation found for migration_app_update_needed_notification_title (8971076370900025444) -->
     <skip />
@@ -811,17 +814,17 @@
     <skip />
     <!-- no translation found for migration_in_progress_permissions_dialog_title (2188354144857156984) -->
     <skip />
-    <!-- no translation found for migration_in_progress_permissions_dialog_content (6150412818710483467) -->
+    <!-- no translation found for migration_in_progress_permissions_dialog_content (2249793103623253693) -->
     <skip />
     <!-- no translation found for migration_in_progress_permissions_dialog_button_got_it (3437208109334974656) -->
     <skip />
-    <!-- no translation found for migration_not_complete_dialog_title (1215384228192150345) -->
-    <skip />
-    <!-- no translation found for migration_not_complete_dialog_content (331340306988875119) -->
+    <!-- no translation found for migration_not_complete_dialog_title (3725576338159027149) -->
+    <skip />
+    <!-- no translation found for migration_not_complete_dialog_content (4992771587233088606) -->
     <skip />
     <!-- no translation found for migration_not_complete_dialog_button (3271842109680807482) -->
     <skip />
-    <!-- no translation found for migration_not_complete_notification_title (4882693412343350489) -->
+    <!-- no translation found for migration_not_complete_notification_title (7392885522310227293) -->
     <skip />
     <!-- no translation found for migration_not_complete_notification_action (757041885992445657) -->
     <skip />
@@ -829,7 +832,7 @@
     <skip />
     <!-- no translation found for migration_complete_notification_action (5350322865206331186) -->
     <skip />
-    <!-- no translation found for migration_whats_new_dialog_title (5063564438674582321) -->
+    <!-- no translation found for migration_whats_new_dialog_title (2349465358457105228) -->
     <skip />
     <!-- no translation found for migration_whats_new_dialog_content (4694000152976201257) -->
     <skip />
